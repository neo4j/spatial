<?xml version="1.0" encoding="UTF-8"?>
<project xmlns="http://maven.apache.org/POM/4.0.0" xmlns:xsi="http://www.w3.org/2001/XMLSchema-instance"
  xsi:schemaLocation="http://maven.apache.org/POM/4.0.0 http://maven.apache.org/maven-v4_0_0.xsd">
  <properties>
    <neo4j.version>1.2-1.2</neo4j.version>
    <neo4j-lucene.version>0.2-1.2</neo4j-lucene.version>
    <geotools.version>2.7-M3</geotools.version>
    <spatial.test.osm.version>20100819</spatial.test.osm.version>
    <spatial.test.shp.version>20100819</spatial.test.shp.version>
    <bundle.namespace>org.neo4j.gis</bundle.namespace>
  </properties>

  <modelVersion>4.0.0</modelVersion>
  <artifactId>neo4j-spatial</artifactId>
  <groupId>org.neo4j</groupId>
  <version>0.3-SNAPSHOT</version>
  <name>Neo4j Spatial Components</name>
  <description>Spatial utilities and components for neo4j</description>
  <url>http://github.com/neo4j/neo4j-spatial/</url>
  <inceptionYear>February 2010</inceptionYear>

  <packaging>bundle</packaging>
  <parent>
    <artifactId>parent-pom</artifactId>
    <groupId>org.neo4j</groupId>
    <version>8-SNAPSHOT</version>
  </parent>

  <scm>
    <url>git@github.com:neo4j/neo4j-spatial.git</url>
  </scm>

  <build>
    <plugins>
      <plugin>
        <artifactId>maven-compiler-plugin</artifactId>
        <configuration>
          <source>1.6</source>
          <target>1.6</target>
        </configuration>
      </plugin>
      <plugin>
        <artifactId>maven-dependency-plugin</artifactId>
        <executions>
          <execution>
            <id>get-test-data</id>
            <goals>
              <goal>unpack-dependencies</goal>
            </goals>
            <configuration>
              <outputDirectory>${project.build.directory}</outputDirectory>
              <includeGroupIds>org.neo4j.spatial</includeGroupIds>
            </configuration>
          </execution>
        </executions>
      </plugin>
    </plugins>
  </build>

  <developers>
    <developer>
      <id>craigtaverner</id>
      <name>Craig Taverner</name>
      <email>craig [at] amanzi.com</email>
      <timezone>+1</timezone>
      <roles>
        <role>Developer</role>
      </roles>
    </developer>
    <developer>
      <id>svzdvd</id>
      <name>Davide Savazzi</name>
      <email>davide [at] davidesavazzi.net</email>
      <timezone>+1</timezone>
      <roles>
        <role>Developer</role>
      </roles>
    </developer>
    <developer>
      <id>peterneubauer</id>
      <name>Peter Neubauer</name>
      <email>peter [at] neotechnology.com</email>
      <timezone>+1</timezone>
      <roles>
        <role>Developer</role>
      </roles>
    </developer>
  </developers>

  <licenses>
    <license>
      <name>GNU Affero General Public License, Version 3</name>
      <url>http://www.gnu.org/licenses/agpl-3.0-standalone.html</url>
    </license>
  </licenses>

  <dependencies>
    <dependency>
      <groupId>org.neo4j</groupId>
      <artifactId>neo4j-kernel</artifactId>
<<<<<<< HEAD
      <version>${neo4j.version}</version>
=======
      <version>1.2-1.2</version>
    </dependency>
    <dependency>
      <groupId>org.neo4j</groupId>
      <artifactId>neo4j-lucene-index</artifactId>
      <version>0.2-1.2</version>
>>>>>>> bd7c9e18
    </dependency>
    <dependency>
      <groupId>org.neo4j</groupId>
      <artifactId>neo4j-index</artifactId>
<<<<<<< HEAD
      <version>${neo4j.version}</version>
    </dependency>
    <dependency>
      <groupId>org.neo4j</groupId>
      <artifactId>neo4j-lucene-index</artifactId>
      <version>${neo4j-lucene.version}</version>
=======
      <version>1.2-1.2</version>
    </dependency>
    <dependency>
      <groupId>org.neo4j.app</groupId>
      <artifactId>neo4j-server</artifactId>
      <version>0.5-1.2</version>
      <scope>provided</scope>
>>>>>>> bd7c9e18
    </dependency>
	<dependency>
	  <groupId>org.neo4j.app</groupId>
	  <artifactId>neo4j-server</artifactId>
	  <version>0.5-1.2</version>
	</dependency>
    <dependency>
      <groupId>org.neo4j.spatial</groupId>
      <artifactId>osm-test-data</artifactId>
      <version>${spatial.test.osm.version}</version>
      <scope>test</scope>
    </dependency>
    <dependency>
      <groupId>org.neo4j.spatial</groupId>
      <artifactId>shp-test-data</artifactId>
      <version>${spatial.test.shp.version}</version>
      <scope>test</scope>
    </dependency>
    <dependency>
      <groupId>org.geotools</groupId>
      <artifactId>gt-main</artifactId>
      <version>${geotools.version}</version>
      <scope>provided</scope>
    </dependency>
    <dependency>
      <groupId>org.geotools</groupId>
      <artifactId>gt-shapefile</artifactId>
      <version>${geotools.version}</version>
      <scope>provided</scope>
    </dependency>
    <dependency>
      <groupId>org.geotools</groupId>
      <artifactId>gt-render</artifactId>
      <version>${geotools.version}</version>
      <scope>provided</scope>
    </dependency>
    <dependency>
      <groupId>log4j</groupId>
      <artifactId>log4j</artifactId>
      <version>1.2.14</version>
      <type>jar</type>
      <scope>provided</scope>
    </dependency>
    <dependency>
    	<groupId>com.googlecode.json-simple</groupId>
    	<artifactId>json-simple</artifactId>
    	<version>1.1</version>
    	<type>jar</type>
    	<scope>provided</scope>
    </dependency>
  </dependencies>
  <repositories>
    <repository>
      <id>osgeo</id>
      <name>Open Source Geospatial Foundation Repository</name>
      <url>http://download.osgeo.org/webdav/geotools/</url>
    </repository>
    <repository>
      <id>neo4j-public-repository</id>
      <name>Publically available Maven 2 repository for Neo4j</name>
      <url>http://m2.neo4j.org</url>
      <snapshots>
        <enabled>true</enabled>
      </snapshots>
    </repository>
  </repositories>

  <profiles>
    <profile>
      <id>test-default</id>
      <activation>
        <property>
          <name>env</name>
          <value>default</value>
        </property>
      </activation>
      <properties>
        <spatial.test.mode>default</spatial.test.mode>
      </properties>
    </profile>
    <profile>
      <id>test-short</id>
      <activation>
        <property>
          <name>env</name>
          <value>short</value>
        </property>
      </activation>
      <properties>
        <spatial.test.mode>short</spatial.test.mode>
      </properties>
    </profile>
    <profile>
      <id>test-dev</id>
      <activation>
        <property>
          <name>env</name>
          <value>dev</value>
        </property>
      </activation>
      <properties>
        <spatial.test.mode>dev</spatial.test.mode>
      </properties>
    </profile>
    <profile>
      <id>test-long</id>
      <activation>
        <property>
          <name>env</name>
          <value>long</value>
        </property>
      </activation>
      <properties>
        <spatial.test.mode>long</spatial.test.mode>
      </properties>
    </profile>
  </profiles>

  <reporting>
    <plugins>
      <plugin>
        <artifactId>maven-javadoc-plugin</artifactId>
            <configuration>
            <groups>
              <group>
                <title>GIS and Spatial</title>
                <packages>org.neo4j.gis:org.neo4j.gis.*</packages>
              </group>
            </groups>
            </configuration>
      </plugin>
    </plugins>
  </reporting>


</project><|MERGE_RESOLUTION|>--- conflicted
+++ resolved
@@ -98,42 +98,24 @@
     <dependency>
       <groupId>org.neo4j</groupId>
       <artifactId>neo4j-kernel</artifactId>
-<<<<<<< HEAD
       <version>${neo4j.version}</version>
-=======
-      <version>1.2-1.2</version>
-    </dependency>
-    <dependency>
-      <groupId>org.neo4j</groupId>
-      <artifactId>neo4j-lucene-index</artifactId>
-      <version>0.2-1.2</version>
->>>>>>> bd7c9e18
     </dependency>
     <dependency>
       <groupId>org.neo4j</groupId>
       <artifactId>neo4j-index</artifactId>
-<<<<<<< HEAD
       <version>${neo4j.version}</version>
     </dependency>
     <dependency>
       <groupId>org.neo4j</groupId>
       <artifactId>neo4j-lucene-index</artifactId>
       <version>${neo4j-lucene.version}</version>
-=======
-      <version>1.2-1.2</version>
     </dependency>
     <dependency>
       <groupId>org.neo4j.app</groupId>
       <artifactId>neo4j-server</artifactId>
       <version>0.5-1.2</version>
       <scope>provided</scope>
->>>>>>> bd7c9e18
-    </dependency>
-	<dependency>
-	  <groupId>org.neo4j.app</groupId>
-	  <artifactId>neo4j-server</artifactId>
-	  <version>0.5-1.2</version>
-	</dependency>
+    </dependency>
     <dependency>
       <groupId>org.neo4j.spatial</groupId>
       <artifactId>osm-test-data</artifactId>
