--- conflicted
+++ resolved
@@ -45,13 +45,9 @@
 import org.neo4j.graphdb.Node;
 import org.neo4j.graphdb.Relationship;
 import org.neo4j.graphdb.Transaction;
-<<<<<<< HEAD
-import org.neo4j.gis.spatial.geotools.data.Neo4jFeatureBuilder;
 import org.neo4j.gis.spatial.pipes.GeoFilteringPipeline;
 import org.neo4j.gis.spatial.pipes.GeoProcessingPipeline;
-=======
 import org.opengis.feature.simple.SimpleFeature;
->>>>>>> 6040860f
 import org.opengis.filter.Filter;
 import org.opengis.referencing.crs.CoordinateReferenceSystem;
 
@@ -497,82 +493,8 @@
 		}
 
 		public String[] getExtraPropertyNames() {
-			if (propertyNames != null && propertyNames.length > 0) {
-				return propertyNames;
-			} else {
-				return DynamicLayer.this.getExtraPropertyNames();
-			}
-		}
-
-		private class PropertyUsageSearch extends AbstractSearch {
-			private LinkedHashMap<String, Integer> names = new LinkedHashMap<String, Integer>();
-			private int nodeCount = 0;
-			private int MAX_COUNT = 10000;
-
-			@Override
-			public boolean needsToVisit(Envelope indexNodeEnvelope) {
-				return nodeCount < MAX_COUNT;
-			}
-
-			@Override
-			public void onIndexReference(Node geomNode) {
-				if (nodeCount++ < MAX_COUNT) {
-					SpatialDatabaseRecord record = new SpatialDatabaseRecord(layer, geomNode);
-					for (String name : record.getPropertyNames()) {
-						Object value = record.getProperty(name);
-						if (value != null) {
-							Integer count = names.get(name);
-							if (count == null)
-								count = 0;
-							names.put(name, count + 1);
-						}
-					}
-				}
-			}
-			
-			public String[] getNames() {
-				return names.keySet().toArray(new String[] {});				
-			}
-			
-			public int getNodeCount() {
-				return nodeCount;
-			}
-			
-			public void describeUsage(PrintStream out) {
-				for (String name : names.keySet()) {
-					System.out.println(name + "\t" + names.get(name));
-				}
-			}
-		}
-
-		/**
-		 * This method will scan the layer for property names that are actually
-		 * used, and restrict the layer properties to those
-		 */
-		public void restrictLayerProperties() {
-			if (propertyNames != null && propertyNames.length > 0) {
-				System.out.println("Restricted property names already exists - will be overwritten");
-			}
-			System.out.println("Before property scan we have " + getExtraPropertyNames().length + " known attributes for layer "
-					+ getName());
-			PropertyUsageSearch search = new PropertyUsageSearch();
-			getIndex().executeSearch(search);
-			setExtraPropertyNames(search.getNames());
-			System.out.println("After property scan of " + search.getNodeCount() + " nodes, we have "
-					+ getExtraPropertyNames().length + " known attributes for layer " + getName());
-			//search.describeUsage(System.out);
-		}
-		
-		public void setExtraPropertyNames(String[] names) {
-			Transaction tx = configNode.getGraphDatabase().beginTx();
-			try {
-				configNode.setProperty("propertyNames", names);
-				propertyNames = names;
-				tx.success();
-			} finally {
-				tx.finish();
-			}
-		}
+            return DynamicLayer.this.getExtraPropertyNames();
+        }
 
 		public GeometryEncoder getGeometryEncoder() {
 			return DynamicLayer.this.getGeometryEncoder();
@@ -773,51 +695,6 @@
 		}
 	}
 	
-	/**
-	 * Restrict specified layers attributes to the specified set. This will simply
-	 * save the quest to the LayerConfig node, so that future queries will only return
-	 * attributes that are within the named list. If you want to have it perform 
-	 * and automatic search, pass null for the names list, but be warned, this can
-	 * take a long time on large datasets.
-	 * 
-	 * @param name of layer to restrict
-	 * @param names to use for attributes
-	 * @return
-	 */
-	public LayerConfig restrictLayerProperties(String name, String[] names) {
-		Layer layer = getLayerMap().get(name);
-		if (layer != null) {
-			if (layer instanceof LayerConfig) {
-				LayerConfig config = (LayerConfig) layer;
-				if (names == null) {
-					config.restrictLayerProperties();
-				} else {
-					config.setExtraPropertyNames(names);
-				}
-				return config;
-			} else {
-				System.err.println("Existing Layer has same name as requested LayerConfig: " + layer.getName());
-				return null;
-			}
-		} else {
-			System.err.println("No such layer: " + name);
-			return null;
-		}
-	}
-
-	/**
-	 * Restrict specified layers attributes to only those that are actually
-	 * found to be used. This does an exhaustive search and can be time
-	 * consuming. For large layers, consider manually setting the properties
-	 * instead.
-	 * 
-	 * @param name
-	 * @return
-	 */
-	public LayerConfig restrictLayerProperties(String name) {
-		return restrictLayerProperties(name, null);
-	}
-
 	public List<String> getLayerNames() {
 		return new ArrayList<String>(getLayerMap().keySet());
 	}
