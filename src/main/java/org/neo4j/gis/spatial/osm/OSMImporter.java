--- conflicted
+++ resolved
@@ -442,24 +442,6 @@
 			return node;
 		}
 
-		protected Node addNodeWithCheck(String name, Map<String, Object> properties, String indexKey) {
-			Node node = null;
-			Object indexValue = (indexKey==null) ? null : properties.get(indexKey);
-			if (indexValue != null && (createdNodes+foundNodes < 100 || foundNodes > 10)) {
-				node = indexFor(name).get(indexKey, properties.get(indexKey)).getSingle();
-			}
-			if (node == null) {
-				node = graphDb.createNode();
-				addProperties(node, properties);
-				if (indexValue != null) {
-					indexFor(name).add(node, indexKey, properties.get(indexKey));
-				}
-				createdNodes++;
-			}else{
-				foundNodes++;
-			}
-			return node;
-		}
 
 		protected void createRelationship(Node from, Node to, RelationshipType relType, LinkedHashMap<String, Object> relProps) {
 			Relationship rel = from.createRelationshipTo(to, relType);
@@ -468,9 +450,6 @@
 			}
 		}
 		
-		protected long getDatasetId() {
-			return osm_dataset.getId();
-		}
 
 		protected Node getSingleNode(String string, Object value) {
 			return indexFor(string).get( string, value ).getSingle();
@@ -523,11 +502,9 @@
 		}
 
 		protected Node getUserNode(Map<String, Object> nodeProps) {
-//			Node currentUserNode = null;
             try {
 				Object uidStr = nodeProps.remove("uid");
                 long uid = Long.parseLong(uidStr.toString());
-				//Node currentChangesetNode = null;
 				String name = nodeProps.remove("user").toString();
 				if (uid != currentUserId) {
 					currentUserId = uid;
@@ -546,670 +523,13 @@
 					result.close();
 				}
 			} catch (Exception e) {
-			    e.printStackTrace();
+//			    e.printStackTrace();
 				System.err.println("Missing user or uid: " + e);
 			}
 			return currentUserNode;
 		}
 
     }
-
-<<<<<<< HEAD
-//    private static class OSMBatchWriter extends OSMWriter<Long> {
-//    	private BatchInserter batchInserter;
-//		private BatchInserterIndexProvider batchIndexService;
-//        private BatchInserterIndex batchIndex;
-//	    private long osm_root;
-//	    private long osm_dataset;
-//
-//		private OSMBatchWriter(BatchInserter batchGraphDb, StatsManager statsManager) {
-//			super(statsManager);
-//    		this.batchInserter = batchGraphDb;
-//            Map<String, String> config = new HashMap<String, String>();
-//            config.put( "type", "exact" );
-//            this.batchIndexService = new LuceneBatchInserterIndexProvider(batchGraphDb);
-//            this.batchIndex = batchIndexService.nodeIndex( INDEX_NODES, config  );
-//    	}
-//		
-//		@Override
-//	    public Long getOrCreateOSMDataset(String name) {
-//	        if (osm_dataset <= 0) {
-//	            osm_root = getOrCreateNode("osm_root", "osm", batchInserter.getReferenceNode(), OSMRelation.OSM);
-//	            osm_dataset = getOrCreateNode(name, "osm", osm_root, OSMRelation.OSM);
-//	        }
-//	        return osm_dataset;
-//	    }
-//
-//	    private long findNode(BatchInserter batchInserter, String name, long parent, RelationshipType relType) {
-//	        for (SimpleRelationship relationship : batchInserter.getRelationships(parent)) {
-//	            if (relationship.getType().name().equals(relType.name())) {
-//	                long node = relationship.getEndNode();
-//	                Object nodeName = batchInserter.getNodeProperties(node).get("name");
-//	                if (nodeName != null && name.equals(nodeName.toString())) {
-//	                    return node;
-//	                }
-//	            }
-//	        }
-//	        return -1;
-//	    }
-//
-//	    @Override
-//	    protected Long getOrCreateNode(String name, String type, Long parent, RelationshipType relType) {
-//	        long node = findNode(batchInserter, name, parent, relType);
-//	        if (node < 0) {
-//	            HashMap<String, Object> properties = new HashMap<String, Object>();
-//	            properties.put("name", name);
-//	            properties.put("type", type);
-//	            node = batchInserter.createNode(properties);
-//	            batchInserter.createRelationship(parent, node, relType, null);
-//	        }
-//	        return node;
-//	    }
-//
-//		public String toString() {
-//			return "BatchInserter["+batchInserter.toString()+"]:IndexService["+batchIndexService.toString()+"]";
-//		}
-//
-//		@Override
-//		protected void setDatasetProperties(Map<String, Object> extraProperties) {
-//            LinkedHashMap<String, Object> properties = new LinkedHashMap<String, Object>();
-//            properties.putAll(batchInserter.getNodeProperties(osm_dataset));
-//            properties.putAll(extraProperties);
-//            batchInserter.setNodeProperties(osm_dataset, properties);
-//		}
-//
-//		@Override
-//		protected void addNodeTags(Long currentNode, LinkedHashMap<String, Object> tags, String type) {
-//			logNodeAddition(tags, type);
-//			if (currentNode > 0 && tags.size() > 0) {
-//				statsManager.addToTagStats(type, tags.keySet());
-//				long id = batchInserter.createNode(tags);
-//				batchInserter.createRelationship(currentNode, id, OSMRelation.TAGS, new HashMap());
-//				tags.clear();
-//			}
-//		}
-//
-//		@Override
-//	    protected void addNodeGeometry(Long currentNode, int gtype, Envelope bbox, int vertices) {
-//	        if (currentNode > 0 && !bbox.isNull() && vertices > 0) {
-//	            LinkedHashMap<String, Object> properties = new LinkedHashMap<String, Object>();
-//	            if (gtype == GTYPE_GEOMETRY)
-//	                gtype = vertices > 1 ? GTYPE_MULTIPOINT : GTYPE_POINT;
-//	            properties.put("gtype", gtype);
-//	            properties.put("vertices", vertices);
-//	            properties.put("bbox", new double[] {bbox.getMinX(), bbox.getMaxX(), bbox.getMinY(), bbox.getMaxY()});
-//	            long id = batchInserter.createNode(properties);
-//	            batchInserter.createRelationship(currentNode, id, OSMRelation.GEOM, null);
-//	            properties.clear();
-//	            statsManager.addGeomStats(gtype);
-//	        }
-//	    }
-//
-//		@Override
-//		protected Long addNode(String name, Map<String, Object> properties, String indexKey) {
-//			long id = batchInserter.createNode(properties);
-//			if (indexKey != null && properties.containsKey(indexKey)) {
-//			    
-//				Map<String, Object> props = new HashMap<String, Object>();
-//				props.put( indexKey, properties.get(indexKey));
-//                batchIndex.add(id, props );
-//			}
-//			return id;
-//		}
-//
-//		protected Long addNodeWithCheck(String name, Map<String, Object> properties, String indexKey) {
-//			// TODO: This code allows for importing into existing data, but
-//			// slows the import down by almost three times. The problem is that
-//			// the batchIndexService cannot switch efficiently between read and
-//			// write mode. Rather we should use pure GraphDatabaseService API
-//			// for update mode.
-//			long id = -1;
-//			Object indexValue = (indexKey==null) ? null : properties.get(indexKey);
-//			if (indexValue != null && (createdNodes+foundNodes < 100 || foundNodes > 10)) {
-//				id = batchIndex.get(indexKey, properties.get(indexKey)).getSingle();
-//			}
-//			if (id < 0) {
-//				id = batchInserter.createNode(properties);
-//				if (indexValue != null) {
-//					Map<String, Object> props = new HashMap<String, Object>();
-//					props.put( indexKey, properties.get(indexKey) );
-//                    batchIndex.add(id, props );
-//				}
-//				createdNodes++;
-//			}else{
-//				foundNodes++;
-//			}
-//			return id;
-//		}
-//
-//		@Override
-//		protected void createRelationship(Long from, Long to, RelationshipType relType, LinkedHashMap<String, Object> relProps) {
-//			batchInserter.createRelationship(from, to, relType, relProps);
-//		}
-//		
-//		protected void optimize() {
-//			//TODO: optimize
-//		    //batchIndexService.optimize();
-//		}
-//
-//		@Override
-//		protected long getDatasetId() {
-//			return osm_dataset;
-//		}
-//
-//		@Override
-//		protected Long getSingleNode(String string, Object value) {
-//			return batchIndex.get(string, value).getSingle();
-//		}
-//
-//		@Override
-//		protected Map<String, Object> getNodeProperties(Long member) {
-//			return batchInserter.getNodeProperties(member);
-//		}
-//
-//		@Override
-//		protected IndexHits<Long> getNodes(String string, long nd_ref) {
-//			return batchIndex.get(string, nd_ref);
-//		}
-//
-//		@Override
-//		protected void updateGeometryMetaDataFromMember(Long member, GeometryMetaData metaGeom, Map<String, Object> nodeProps) {
-//			for (SimpleRelationship rel : batchInserter.getRelationships(member)) {
-//				if (rel.getType().equals(OSMRelation.GEOM)) {
-//					nodeProps = getNodeProperties(rel.getEndNode());
-//					metaGeom.checkSupportedGeometry((Integer) nodeProps.get("gtype"));
-//					metaGeom.expandToIncludeBBox(nodeProps);
-//				}
-//			}
-//		}
-//
-//		@Override
-//		protected void shutdownIndex() {
-//			batchIndexService.shutdown();
-//			batchIndexService = null;
-//		}
-//
-//		@Override
-//		protected Long createProxyNode() {
-//			return batchInserter.createNode(null);
-//		}
-//
-//    }
-//    private static class OSMBatchWriter { // extends OSMWriter<Long> {
-//    	private BatchInserter batchInserter;
-//		private BatchInserterIndexProvider batchIndexService;
-//        private HashMap<String,BatchInserterIndex> batchIndices = new HashMap<String,BatchInserterIndex>();
-//	    private long osm_root;
-//	    private long osm_dataset;
-//	    private long currentChangesetId = -1;
-//	    private long currentChangesetNode = -1;
-//	    private long currentUserId = -1;
-//	    private long currentUserNode = -1;
-//
-//		private OSMBatchWriter(BatchInserter batchGraphDb, StatsManager statsManager) {
-//			super(statsManager);
-//    		this.batchInserter = batchGraphDb;
-//            this.batchIndexService = new LuceneBatchInserterIndexProvider(batchGraphDb);
-//    	}
-//		
-//		private BatchInserterIndex indexFor(String indexName) {
-//			BatchInserterIndex index = batchIndices.get(indexName);
-//			if(index == null) {
-//				index = batchIndexService.nodeIndex( indexName, MapUtil.stringMap("type", "exact") );
-//				batchIndices.put(indexName, index);
-//			}
-//    		return index;
-//		}
-//
-//		@Override
-//	    public Long getOrCreateOSMDataset(String name) {
-//	        if (osm_dataset <= 0) {
-//	            osm_root = getOrCreateNode("osm_root", "osm", batchInserter.getReferenceNode(), OSMRelation.OSM);
-//	            osm_dataset = getOrCreateNode(name, "osm", osm_root, OSMRelation.OSM);
-//	        }
-//	        return osm_dataset;
-//	    }
-//
-//	    private long findNode(BatchInserter batchInserter, String name, long parent, RelationshipType relType) {
-//	        for (SimpleRelationship relationship : batchInserter.getRelationships(parent)) {
-//	            if (relationship.getType().name().equals(relType.name())) {
-//	                long node = relationship.getEndNode();
-//	                Object nodeName = batchInserter.getNodeProperties(node).get("name");
-//	                if (nodeName != null && name.equals(nodeName.toString())) {
-//	                    return node;
-//	                }
-//	            }
-//	        }
-//	        return -1;
-//	    }
-//
-//	    @Override
-//	    protected Long getOrCreateNode(String name, String type, Long parent, RelationshipType relType) {
-//	        long node = findNode(batchInserter, name, parent, relType);
-//	        if (node < 0) {
-//	            HashMap<String, Object> properties = new HashMap<String, Object>();
-//	            properties.put("name", name);
-//	            properties.put("type", type);
-//	            node = batchInserter.createNode(properties);
-//	            batchInserter.createRelationship(parent, node, relType, null);
-//	        }
-//	        return node;
-//	    }
-//
-//		public String toString() {
-//			return "BatchInserter["+batchInserter.toString()+"]:IndexService["+batchIndexService.toString()+"]";
-//		}
-//
-//		@Override
-//		protected void setDatasetProperties(Map<String, Object> extraProperties) {
-//            LinkedHashMap<String, Object> properties = new LinkedHashMap<String, Object>();
-//            properties.putAll(batchInserter.getNodeProperties(osm_dataset));
-//            properties.putAll(extraProperties);
-//            batchInserter.setNodeProperties(osm_dataset, properties);
-//		}
-//
-//		@Override
-//		protected void addNodeTags(Long currentNode, LinkedHashMap<String, Object> tags, String type) {
-//			logNodeAddition(tags, type);
-//			if (currentNode > 0 && tags.size() > 0) {
-//				statsManager.addToTagStats(type, tags.keySet());
-//				long id = batchInserter.createNode(tags);
-//				batchInserter.createRelationship(currentNode, id, OSMRelation.TAGS, new HashMap());
-//				tags.clear();
-//			}
-//		}
-//
-//		@Override
-//	    protected void addNodeGeometry(Long currentNode, int gtype, Envelope bbox, int vertices) {
-//	        if (currentNode > 0 && !bbox.isNull() && vertices > 0) {
-//	            LinkedHashMap<String, Object> properties = new LinkedHashMap<String, Object>();
-//	            if (gtype == GTYPE_GEOMETRY)
-//	                gtype = vertices > 1 ? GTYPE_MULTIPOINT : GTYPE_POINT;
-//	            properties.put("gtype", gtype);
-//	            properties.put("vertices", vertices);
-//	            properties.put("bbox", new double[] {bbox.getMinX(), bbox.getMaxX(), bbox.getMinY(), bbox.getMaxY()});
-//	            long id = batchInserter.createNode(properties);
-//	            batchInserter.createRelationship(currentNode, id, OSMRelation.GEOM, null);
-//	            properties.clear();
-//	            statsManager.addGeomStats(gtype);
-//	        }
-//	    }
-//
-//		@Override
-//		protected Long addNode(String name, Map<String, Object> properties, String indexKey) {
-//			long id = batchInserter.createNode(properties);
-//			if (indexKey != null && properties.containsKey(indexKey)) {
-//				Map<String, Object> props = new HashMap<String, Object>();
-//				props.put( indexKey, properties.get(indexKey));
-//                indexFor(name).add(id, props );
-//			}
-//			return id;
-//		}
-//
-//		protected Long addNodeWithCheck(String name, Map<String, Object> properties, String indexKey) {
-//			// TODO: This code allows for importing into existing data, but
-//			// slows the import down by almost three times. The problem is that
-//			// the batchIndexService cannot switch efficiently between read and
-//			// write mode. Rather we should use pure GraphDatabaseService API
-//			// for update mode.
-//			long id = -1;
-//			Object indexValue = (indexKey==null) ? null : properties.get(indexKey);
-//			if (indexValue != null && (createdNodes+foundNodes < 100 || foundNodes > 10)) {
-//				id = indexFor(name).get(indexKey, properties.get(indexKey)).getSingle();
-//			}
-//			if (id < 0) {
-//				id = batchInserter.createNode(properties);
-//				if (indexValue != null) {
-//					Map<String, Object> props = new HashMap<String, Object>();
-//					props.put( indexKey, properties.get(indexKey) );
-//                    indexFor(name).add(id, props );
-//				}
-//				createdNodes++;
-//			}else{
-//				foundNodes++;
-//			}
-//			return id;
-//		}
-//
-//		@Override
-//		protected void createRelationship(Long from, Long to, RelationshipType relType, LinkedHashMap<String, Object> relProps) {
-//			batchInserter.createRelationship(from, to, relType, relProps);
-//		}
-//		
-//		protected void optimize() {
-//			//TODO: optimize
-//		    //batchIndexService.optimize();
-//		}
-//
-//		@Override
-//		protected long getDatasetId() {
-//			return osm_dataset;
-//		}
-//
-//		@Override
-//		protected Long getSingleNode(String name, String string, Object value) {
-//			return indexFor(name).get(string, value).getSingle();
-//		}
-//
-//		@Override
-//		protected Map<String, Object> getNodeProperties(Long member) {
-//			return batchInserter.getNodeProperties(member);
-//		}
-//
-//		@Override
-//		protected IndexHits<Long> getNodes(String name, String string, long nd_ref) {
-//			return indexFor(name).get(string, nd_ref);
-//		}
-//
-//		@Override
-//		protected void updateGeometryMetaDataFromMember(Long member, GeometryMetaData metaGeom, Map<String, Object> nodeProps) {
-//			for (SimpleRelationship rel : batchInserter.getRelationships(member)) {
-//				if (rel.getType().equals(OSMRelation.GEOM)) {
-//					nodeProps = getNodeProperties(rel.getEndNode());
-//					metaGeom.checkSupportedGeometry((Integer) nodeProps.get("gtype"));
-//					metaGeom.expandToIncludeBBox(nodeProps);
-//				}
-//			}
-//		}
-//
-//		@Override
-//		protected void shutdownIndex() {
-//			batchIndexService.shutdown();
-//			batchIndexService = null;
-//		}
-//
-//		@Override
-//		protected Long createProxyNode() {
-//			return batchInserter.createNode(null);
-//		}
-//
-//		@Override
-//		protected Long getChangesetNode(Map<String, Object> nodeProps) {
-//			long changeset = Long.parseLong(nodeProps.remove("changeset").toString());
-//			if (changeset != currentChangesetId) {
-//				currentChangesetId = changeset;
-//				IndexHits<Long> results = indexFor("changeset").get("changeset", currentChangesetId);
-//				if(results != null && results.size() > 0) {
-//					currentChangesetNode = results.getSingle();
-//				} else {
-//					LinkedHashMap<String, Object> changesetProps = new LinkedHashMap<String, Object>();
-//					changesetProps.put("changeset", currentChangesetId);
-//					currentChangesetNode = (Long) addNode("changeset", changesetProps, "changeset");
-//				}
-//			}
-//			return currentChangesetNode;
-//		}
-//
-//		@Override
-//		protected Long getUserNode(Map<String, Object> nodeProps) {
-//			try {
-//				long uid = Long.parseLong(nodeProps.remove("uid").toString());
-//				String name = nodeProps.remove("user").toString();
-//				if (uid != currentUserId) {
-//					currentUserId = uid;
-//					IndexHits<Long> results = indexFor("user").get("user_osm_id", currentUserId);
-//					if(results != null && results.size() > 0) {
-//						currentUserNode = results.getSingle();
-//					} else {
-//						LinkedHashMap<String, Object> userProps = new LinkedHashMap<String, Object>();
-//						userProps.put("uid", currentUserId);
-//						userProps.put("name", name);
-//						currentUserNode = (Long) addNode("user", userProps, "user_osm_id");
-//						if (currentChangesetNode > 0) {
-//							createRelationship(currentChangesetNode, currentUserNode, OSMRelation.USER);
-//						}
-//					}
-//				}
-//			} catch (Exception e) {
-//				System.err.println("Missing user or uid: " + e);
-//			}
-//			return currentUserNode;
-//		}
-//
-//    }
-=======
-    private static class OSMBatchWriter extends OSMWriter<Long> {
-    	private BatchInserter batchInserter;
-		private BatchInserterIndexProvider batchIndexService;
-        private HashMap<String,BatchInserterIndex> batchIndices = new HashMap<String,BatchInserterIndex>();
-	    private long osm_root;
-	    private long osm_dataset;
-	    private long currentChangesetId = -1;
-	    private long currentChangesetNode = -1;
-	    private long currentUserId = -1;
-	    private long currentUserNode = -1;
-
-		private OSMBatchWriter(BatchInserter batchGraphDb, StatsManager statsManager) {
-			super(statsManager);
-    		this.batchInserter = batchGraphDb;
-            this.batchIndexService = new LuceneBatchInserterIndexProvider(batchGraphDb);
-    	}
-		
-		private BatchInserterIndex indexFor(String indexName) {
-			BatchInserterIndex index = batchIndices.get(indexName);
-			if(index == null) {
-				index = batchIndexService.nodeIndex( indexName, MapUtil.stringMap("type", "exact") );
-				batchIndices.put(indexName, index);
-			}
-    		return index;
-		}
-
-		@Override
-	    public Long getOrCreateOSMDataset(String name) {
-	        if (osm_dataset <= 0) {
-	            osm_root = getOrCreateNode("osm_root", "osm", batchInserter.getReferenceNode(), OSMRelation.OSM);
-	            osm_dataset = getOrCreateNode(name, "osm", osm_root, OSMRelation.OSM);
-	        }
-	        return osm_dataset;
-	    }
-
-	    private long findNode(BatchInserter batchInserter, String name, long parent, RelationshipType relType) {
-	        for (SimpleRelationship relationship : batchInserter.getRelationships(parent)) {
-	            if (relationship.getType().name().equals(relType.name())) {
-	                long node = relationship.getEndNode();
-	                Object nodeName = batchInserter.getNodeProperties(node).get("name");
-	                if (nodeName != null && name.equals(nodeName.toString())) {
-	                    return node;
-	                }
-	            }
-	        }
-	        return -1;
-	    }
-
-	    @Override
-	    protected Long getOrCreateNode(String name, String type, Long parent, RelationshipType relType) {
-	        long node = findNode(batchInserter, name, parent, relType);
-	        if (node < 0) {
-	            HashMap<String, Object> properties = new HashMap<String, Object>();
-	            properties.put("name", name);
-	            properties.put("type", type);
-	            node = batchInserter.createNode(properties);
-	            batchInserter.createRelationship(parent, node, relType, null);
-	        }
-	        return node;
-	    }
-
-		public String toString() {
-			return "BatchInserter["+batchInserter.toString()+"]:IndexService["+batchIndexService.toString()+"]";
-		}
-
-		@Override
-		protected void setDatasetProperties(Map<String, Object> extraProperties) {
-            LinkedHashMap<String, Object> properties = new LinkedHashMap<String, Object>();
-            properties.putAll(batchInserter.getNodeProperties(osm_dataset));
-            properties.putAll(extraProperties);
-            batchInserter.setNodeProperties(osm_dataset, properties);
-		}
-
-		@Override
-		protected void addNodeTags(Long currentNode, LinkedHashMap<String, Object> tags, String type) {
-			logNodeAddition(tags, type);
-			if (currentNode > 0 && tags.size() > 0) {
-				statsManager.addToTagStats(type, tags.keySet());
-				long id = batchInserter.createNode(tags);
-				batchInserter.createRelationship(currentNode, id, OSMRelation.TAGS, new HashMap());
-				tags.clear();
-			}
-		}
-
-		@Override
-	    protected void addNodeGeometry(Long currentNode, int gtype, Envelope bbox, int vertices) {
-	        if (currentNode > 0 && !bbox.isNull() && vertices > 0) {
-	            LinkedHashMap<String, Object> properties = new LinkedHashMap<String, Object>();
-	            if (gtype == GTYPE_GEOMETRY)
-	                gtype = vertices > 1 ? GTYPE_MULTIPOINT : GTYPE_POINT;
-	            properties.put("gtype", gtype);
-	            properties.put("vertices", vertices);
-	            properties.put("bbox", new double[] {bbox.getMinX(), bbox.getMaxX(), bbox.getMinY(), bbox.getMaxY()});
-	            long id = batchInserter.createNode(properties);
-	            batchInserter.createRelationship(currentNode, id, OSMRelation.GEOM, null);
-	            properties.clear();
-	            statsManager.addGeomStats(gtype);
-	        }
-	    }
-
-		@Override
-		protected Long addNode(String name, Map<String, Object> properties, String indexKey) {
-			long id = batchInserter.createNode(properties);
-			if (indexKey != null && properties.containsKey(indexKey)) {
-				Map<String, Object> props = new HashMap<String, Object>();
-				props.put(indexKey, properties.get(indexKey).toString());
-				indexFor(name).add(id, props);
-			}
-			return id;
-		}
-
-		protected Long addNodeWithCheck(String name, Map<String, Object> properties, String indexKey) {
-			// TODO: This code allows for importing into existing data, but
-			// slows the import down by almost three times. The problem is that
-			// the batchIndexService cannot switch efficiently between read and
-			// write mode. Rather we should use pure GraphDatabaseService API
-			// for update mode.
-			long id = -1;
-			Object indexValue = (indexKey==null) ? null : properties.get(indexKey);
-			if (indexValue != null && (createdNodes+foundNodes < 100 || foundNodes > 10)) {
-				id = indexFor(name).get(indexKey, properties.get(indexKey)).getSingle();
-			}
-			if (id < 0) {
-				id = batchInserter.createNode(properties);
-				if (indexValue != null) {
-					Map<String, Object> props = new HashMap<String, Object>();
-					props.put( indexKey, properties.get(indexKey) );
-                    indexFor(name).add(id, props );
-				}
-				createdNodes++;
-			}else{
-				foundNodes++;
-			}
-			return id;
-		}
-
-		@Override
-		protected void createRelationship(Long from, Long to, RelationshipType relType, LinkedHashMap<String, Object> relProps) {
-			batchInserter.createRelationship(from, to, relType, relProps);
-		}
-		
-		protected void optimize() {
-			//TODO: optimize
-			//batchIndexService.optimize();
-			for (String index : new String[] { "node", "way", "changeset", "user" }) {
-				indexFor(index).flush();
-			}
-		}
-
-		@Override
-		protected long getDatasetId() {
-			return osm_dataset;
-		}
-
-		@Override
-		protected Long getSingleNode(String name, String string, Object value) {
-			return indexFor(name).get(string, value).getSingle();
-		}
-
-		@Override
-		protected Map<String, Object> getNodeProperties(Long member) {
-			return batchInserter.getNodeProperties(member);
-		}
-
-		@Override
-		protected IndexHits<Long> getNodes(String name, String string, long nd_ref) {
-			return indexFor(name).get(string, nd_ref);
-		}
-
-		@Override
-		protected void updateGeometryMetaDataFromMember(Long member, GeometryMetaData metaGeom, Map<String, Object> nodeProps) {
-			for (SimpleRelationship rel : batchInserter.getRelationships(member)) {
-				if (rel.getType().equals(OSMRelation.GEOM)) {
-					nodeProps = getNodeProperties(rel.getEndNode());
-					metaGeom.checkSupportedGeometry((Integer) nodeProps.get("gtype"));
-					metaGeom.expandToIncludeBBox(nodeProps);
-				}
-			}
-		}
-
-		@Override
-		protected void shutdownIndex() {
-			batchIndexService.shutdown();
-			batchIndexService = null;
-		}
-
-		@Override
-		protected Long createProxyNode() {
-			return batchInserter.createNode(null);
-		}
-
-		@Override
-		protected Long getChangesetNode(Map<String, Object> nodeProps) {
-			long changeset = Long.parseLong(nodeProps.remove("changeset").toString());
-			getUserNode(nodeProps);
-			if (changeset != currentChangesetId) {
-				currentChangesetId = changeset;
-				IndexHits<Long> results = indexFor("changeset").get("changeset", currentChangesetId);
-				if(results.size() > 0) {
-					currentChangesetNode = results.getSingle();
-				} else {
-					LinkedHashMap<String, Object> changesetProps = new LinkedHashMap<String, Object>();
-					changesetProps.put("changeset", currentChangesetId);
-					currentChangesetNode = (Long) addNode("changeset", changesetProps, "changeset");
-					indexFor("changeset").flush();
-					if (currentUserNode > 0) {
-						createRelationship(currentChangesetNode, currentUserNode, OSMRelation.USER);
-					}
-				}
-				results.close();
-			}
-			return currentChangesetNode;
-		}
-
-		@Override
-		protected Long getUserNode(Map<String, Object> nodeProps) {
-			try {
-				long uid = Long.parseLong(nodeProps.remove("uid").toString());
-				String name = nodeProps.remove("user").toString();
-				if (uid != currentUserId) {
-					currentUserId = uid;
-					IndexHits<Long> results = indexFor("user").get("uid", currentUserId);
-					if(results.size() > 0) {
-						currentUserNode = results.getSingle();
-					} else {
-						LinkedHashMap<String, Object> userProps = new LinkedHashMap<String, Object>();
-						userProps.put("uid", currentUserId);
-						userProps.put("name", name);
-						currentUserNode = (Long) addNode("user", userProps, "uid");
-						indexFor("user").flush();
-					}
-					results.close();
-				}
-			} catch (Exception e) {
-				currentUserNode = -1;
-				System.err.println("Missing user or uid: " + nodeProps.toString());
-			}
-			return currentUserNode;
-		}
-
-    }
->>>>>>> 44e5ec5e
 
     @SuppressWarnings("restriction")
 	public void importFile(GraphDatabaseService graphDb,  String dataset) throws IOException, XMLStreamException {
@@ -1257,26 +577,13 @@
                         Node bbox = (Node)osmWriter.addNode("bbox", extractProperties("bbox", parser), null);
                         osmWriter.createRelationship(osm_dataset, bbox, OSMRelation.BBOX);
                     } else if (tagPath.equals("[osm, node]")) {
-//                        currentNode = osmWriter.addNode("node", extractProperties("node", parser), "node_osm_id");
-//                        Map<String, Object> nodeProperties = osmWriter.getNodeProperties(currentNode);
-                        //String node_osm_id = (String)nodeProperties.get("node_osm_id");
-//                        if(node_osm_id.equals("8090260") || node_osm_id.equals("273534207")) {
-//                        	System.out.println("Debug node: "+node_osm_id);
-//                        }
-                    	// <node id="269682538" lat="56.0420950" lon="12.9693483" user="sanna" uid="31450" visible="true" version="1" changeset="133823" timestamp="2008-06-11T12:36:28Z"/>
                         Map<String, Object> nodeProps = extractProperties("node", parser);
-<<<<<<< HEAD
                         Node changesetNode = osmWriter.getChangesetNode(nodeProps);
 						osmWriter.getUserNode(nodeProps);
                         currentNode = osmWriter.addNode("node", nodeProps, "node_osm_id");
-=======
-                        long changesetNode = osmWriter.getChangesetNode(nodeProps);
-                        currentNode = (Long)osmWriter.addNode("node", nodeProps, "node_osm_id");
->>>>>>> 44e5ec5e
                         osmWriter.createRelationship(currentNode, changesetNode, OSMRelation.CHANGESET);
                         debugNodeWithId(osmWriter, currentNode, "node_osm_id", new long[] { 8090260, 273534207 });
                     } else if (tagPath.equals("[osm, way]")) {
-                    	// <way id="27359054" user="spull" uid="61533" visible="true" version="8" changeset="4707351" timestamp="2010-05-15T15:39:57Z">
                         if (!startedWays) {
                            osmWriter.restartTx();
                             startedWays = true;
@@ -1298,7 +605,7 @@
                             startedRelations = true;
                             osmWriter.restartTx();
                             times[2] = System.currentTimeMillis();
-                            osmWriter.optimize();
+//                            osmWriter.optimize();
                             times[3] = System.currentTimeMillis();
                         }
                         relationProperties = extractProperties("relation", parser);
@@ -1349,14 +656,9 @@
                         if(way_osm_id.equals("28338132")) {
                         	System.out.println("Debug way: "+way_osm_id);
                         }
-<<<<<<< HEAD
+                        Node changesetNode = osmWriter.getChangesetNode(wayProperties);
                         Node way = osmWriter.addNode("way", wayProperties, "way_osm_id");
-                        Node changesetNode = osmWriter.getChangesetNode(wayProperties);
 						osmWriter.getUserNode(wayProperties);
-=======
-                        long changesetNode = osmWriter.getChangesetNode(wayProperties);
-                        long way = (Long)osmWriter.addNode("way", wayProperties, "way_osm_id");
->>>>>>> 44e5ec5e
 						osmWriter.createRelationship(way, changesetNode, OSMRelation.CHANGESET);
 						if (prev_way == null) {
                             osmWriter.createRelationship(osm_dataset, way, OSMRelation.WAYS);
