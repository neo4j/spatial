--- conflicted
+++ resolved
@@ -34,7 +34,6 @@
 import java.util.Date;
 import java.util.HashMap;
 import java.util.LinkedHashMap;
-import java.util.List;
 import java.util.Map;
 
 import javax.xml.stream.XMLStreamException;
@@ -56,17 +55,11 @@
 import org.neo4j.graphdb.Traverser.Order;
 import org.neo4j.graphdb.index.Index;
 import org.neo4j.graphdb.index.IndexHits;
-<<<<<<< HEAD
-import org.neo4j.index.bdbje.BerkeleyDbIndexProvider;
-=======
-import org.neo4j.helpers.collection.MapUtil;
-import org.neo4j.index.impl.lucene.LuceneBatchInserterIndexProvider;
->>>>>>> 86ccc573
+import org.neo4j.index.bdbje.BerkeleyDbIndexImplementation;
 import org.neo4j.kernel.EmbeddedGraphDatabase;
 import org.neo4j.kernel.impl.batchinsert.BatchInserter;
 import org.neo4j.kernel.impl.batchinsert.BatchInserterImpl;
 
-import com.sleepycat.collections.CurrentTransaction;
 import com.vividsolutions.jts.geom.Envelope;
 
 public class OSMImporter implements Constants {
@@ -287,7 +280,7 @@
         private GraphDatabaseService graphDb;
 		private Node osm_root;
 	    private Node osm_dataset;
-        private Index<Node> indexService;
+//        private Index<Node> indexService;
         private int count = 0;
         private final int commitInterval;
         protected StatsManager statsManager;
@@ -302,6 +295,11 @@
         protected static int foundNodes=0;
         protected static int createdNodes=0;
         protected Transaction currentTx;
+        private long currentChangesetId;
+        private long currentUserId;
+        private Node currentChangesetNode;
+        private Index<Node> nodexIndex;
+        private Node currentUserNode;
 
         protected void logNodeAddition(LinkedHashMap<String, Object> tags, String type) {
             Integer count = stats.get(type);
@@ -321,7 +319,6 @@
             }
         }
 
-<<<<<<< HEAD
         void describeLoaded() {
             for (String type : new String[] { "node", "way", "relation" }) {
                 Integer count = stats.get(type);
@@ -330,56 +327,27 @@
                 }
             }
         }
-=======
-		protected abstract T getSingleNode(String name, String string, Object value);
->>>>>>> 86ccc573
-
-
-<<<<<<< HEAD
+
         /**
          * This method should be overridden by implementation that are able to perform database or index optimizations when requested, like the batch inserter.
          */
         protected void optimize() {
         }
-=======
-		protected abstract IndexHits<T> getNodes(String name, String string, long nd_ref);
->>>>>>> 86ccc573
-
-
-
-
-<<<<<<< HEAD
-
-=======
-		protected abstract T getChangesetNode(Map<String, Object> nodeProps);
-
-		protected abstract T getUserNode(Map<String, Object> nodeProps);
-
-    }
-
-    private static class OSMGraphWriter extends OSMWriter<Node> {
-        private GraphDatabaseService graphDb;
-		private Node osm_root;
-	    private Node osm_dataset;
-	    private long currentChangesetId = -1;
-	    private Node currentChangesetNode;
-	    private long currentUserId = -1;
-	    private Node currentUserNode;
->>>>>>> 86ccc573
+
+
+
+
 
 		private OSMGraphWriter(GraphDatabaseService graphDb, StatsManager statsManager, int commitInterval) {
     		this.graphDb = graphDb;
-<<<<<<< HEAD
             this.statsManager = statsManager;
             this.commitInterval = commitInterval;
             this.currentTx = graphDb.beginTx();
-    		this.indexService = graphDb.index().forNodes( INDEX_NODES, BerkeleyDbIndexProvider.DEFAULT_CONFIG);
-=======
->>>>>>> 86ccc573
+            this.nodexIndex = graphDb.index().forNodes( INDEX_NODES, BerkeleyDbIndexImplementation.DEFAULT_CONFIG );
     	}
 
 		private Index<Node> indexFor(String indexName) {
-    		return graphDb.index().forNodes( indexName );
+    		return nodexIndex;
 		}
 
 		private Node findNode(String name, Node parent, RelationshipType relType) {
@@ -504,14 +472,8 @@
 			return osm_dataset.getId();
 		}
 
-<<<<<<< HEAD
 		protected Node getSingleNode(String string, Object value) {
-			return indexService.get(string, value).getSingle();
-=======
-		@Override
-		protected Node getSingleNode(String name, String string, Object value) {
-			return indexFor(name).get(string, value).getSingle();
->>>>>>> 86ccc573
+			return indexFor(string).get( string, value ).getSingle();
 		}
 
 		protected Map<String, Object> getNodeProperties(Node node) {
@@ -522,14 +484,8 @@
 			return properties;
 		}
 
-<<<<<<< HEAD
 		protected IndexHits<Node> getNodes(String string, long nd_ref) {
-			return indexService.get(string, nd_ref);
-=======
-		@Override
-		protected IndexHits<Node> getNodes(String name, String string, long nd_ref) {
-			return indexFor(name).get(string, nd_ref);
->>>>>>> 86ccc573
+			return indexFor(string).get( string, nd_ref );
 		}
 
 		protected void updateGeometryMetaDataFromMember(Node member, GeometryMetaData metaGeom, Map<String, Object> nodeProps) {
@@ -541,21 +497,17 @@
 		}
 
 		protected void shutdownIndex() {
-<<<<<<< HEAD
 			currentTx.success();
 			currentTx.finish();
-=======
->>>>>>> 86ccc573
 		}
 
 		protected Node createProxyNode() {
 			return graphDb.createNode();
 		}
 
-		@Override
 		protected Node getChangesetNode(Map<String, Object> nodeProps) {
 			long changeset = Long.parseLong(nodeProps.remove("changeset").toString());
-			if (changeset != currentChangesetId) {
+            if (changeset != currentChangesetId) {
 				currentChangesetId = changeset;
 				currentChangesetNode = indexFor("changeset").get("changeset", currentChangesetId).getSingle();
 				if(currentChangesetNode == null) {
@@ -567,10 +519,12 @@
 			return currentChangesetNode;
 		}
 
-		@Override
 		protected Node getUserNode(Map<String, Object> nodeProps) {
-			try {
-				long uid = Long.parseLong(nodeProps.remove("uid").toString());
+//			Node currentUserNode = null;
+            try {
+				Object uidStr = nodeProps.remove("uid");
+                long uid = Long.parseLong(uidStr.toString());
+				//Node currentChangesetNode = null;
 				String name = nodeProps.remove("user").toString();
 				if (uid != currentUserId) {
 					currentUserId = uid;
@@ -580,12 +534,13 @@
 						userProps.put("uid", currentUserId);
 						userProps.put("name", name);
 						currentUserNode = (Node) addNode("user", userProps, "uid");
-						if (currentChangesetNode != null) {
+                        if (currentChangesetNode != null) {
 							currentChangesetNode.createRelationshipTo(currentUserNode, OSMRelation.USER);
 						}
 					}
 				}
 			} catch (Exception e) {
+			    e.printStackTrace();
 				System.err.println("Missing user or uid: " + e);
 			}
 			return currentUserNode;
@@ -593,7 +548,6 @@
 
     }
 
-<<<<<<< HEAD
 //    private static class OSMBatchWriter extends OSMWriter<Long> {
 //    	private BatchInserter batchInserter;
 //		private BatchInserterIndexProvider batchIndexService;
@@ -774,240 +728,238 @@
 //		}
 //
 //    }
-=======
-    private static class OSMBatchWriter extends OSMWriter<Long> {
-    	private BatchInserter batchInserter;
-		private BatchInserterIndexProvider batchIndexService;
-        private HashMap<String,BatchInserterIndex> batchIndices = new HashMap<String,BatchInserterIndex>();
-	    private long osm_root;
-	    private long osm_dataset;
-	    private long currentChangesetId = -1;
-	    private long currentChangesetNode = -1;
-	    private long currentUserId = -1;
-	    private long currentUserNode = -1;
-
-		private OSMBatchWriter(BatchInserter batchGraphDb, StatsManager statsManager) {
-			super(statsManager);
-    		this.batchInserter = batchGraphDb;
-            this.batchIndexService = new LuceneBatchInserterIndexProvider(batchGraphDb);
-    	}
-		
-		private BatchInserterIndex indexFor(String indexName) {
-			BatchInserterIndex index = batchIndices.get(indexName);
-			if(index == null) {
-				index = batchIndexService.nodeIndex( indexName, MapUtil.stringMap("type", "exact") );
-				batchIndices.put(indexName, index);
-			}
-    		return index;
-		}
-
-		@Override
-	    public Long getOrCreateOSMDataset(String name) {
-	        if (osm_dataset <= 0) {
-	            osm_root = getOrCreateNode("osm_root", "osm", batchInserter.getReferenceNode(), OSMRelation.OSM);
-	            osm_dataset = getOrCreateNode(name, "osm", osm_root, OSMRelation.OSM);
-	        }
-	        return osm_dataset;
-	    }
-
-	    private long findNode(BatchInserter batchInserter, String name, long parent, RelationshipType relType) {
-	        for (SimpleRelationship relationship : batchInserter.getRelationships(parent)) {
-	            if (relationship.getType().name().equals(relType.name())) {
-	                long node = relationship.getEndNode();
-	                Object nodeName = batchInserter.getNodeProperties(node).get("name");
-	                if (nodeName != null && name.equals(nodeName.toString())) {
-	                    return node;
-	                }
-	            }
-	        }
-	        return -1;
-	    }
-
-	    @Override
-	    protected Long getOrCreateNode(String name, String type, Long parent, RelationshipType relType) {
-	        long node = findNode(batchInserter, name, parent, relType);
-	        if (node < 0) {
-	            HashMap<String, Object> properties = new HashMap<String, Object>();
-	            properties.put("name", name);
-	            properties.put("type", type);
-	            node = batchInserter.createNode(properties);
-	            batchInserter.createRelationship(parent, node, relType, null);
-	        }
-	        return node;
-	    }
-
-		public String toString() {
-			return "BatchInserter["+batchInserter.toString()+"]:IndexService["+batchIndexService.toString()+"]";
-		}
-
-		@Override
-		protected void setDatasetProperties(Map<String, Object> extraProperties) {
-            LinkedHashMap<String, Object> properties = new LinkedHashMap<String, Object>();
-            properties.putAll(batchInserter.getNodeProperties(osm_dataset));
-            properties.putAll(extraProperties);
-            batchInserter.setNodeProperties(osm_dataset, properties);
-		}
-
-		@Override
-		protected void addNodeTags(Long currentNode, LinkedHashMap<String, Object> tags, String type) {
-			logNodeAddition(tags, type);
-			if (currentNode > 0 && tags.size() > 0) {
-				statsManager.addToTagStats(type, tags.keySet());
-				long id = batchInserter.createNode(tags);
-				batchInserter.createRelationship(currentNode, id, OSMRelation.TAGS, new HashMap());
-				tags.clear();
-			}
-		}
-
-		@Override
-	    protected void addNodeGeometry(Long currentNode, int gtype, Envelope bbox, int vertices) {
-	        if (currentNode > 0 && !bbox.isNull() && vertices > 0) {
-	            LinkedHashMap<String, Object> properties = new LinkedHashMap<String, Object>();
-	            if (gtype == GTYPE_GEOMETRY)
-	                gtype = vertices > 1 ? GTYPE_MULTIPOINT : GTYPE_POINT;
-	            properties.put("gtype", gtype);
-	            properties.put("vertices", vertices);
-	            properties.put("bbox", new double[] {bbox.getMinX(), bbox.getMaxX(), bbox.getMinY(), bbox.getMaxY()});
-	            long id = batchInserter.createNode(properties);
-	            batchInserter.createRelationship(currentNode, id, OSMRelation.GEOM, null);
-	            properties.clear();
-	            statsManager.addGeomStats(gtype);
-	        }
-	    }
-
-		@Override
-		protected Long addNode(String name, Map<String, Object> properties, String indexKey) {
-			long id = batchInserter.createNode(properties);
-			if (indexKey != null && properties.containsKey(indexKey)) {
-				Map<String, Object> props = new HashMap<String, Object>();
-				props.put( indexKey, properties.get(indexKey));
-                indexFor(name).add(id, props );
-			}
-			return id;
-		}
-
-		protected Long addNodeWithCheck(String name, Map<String, Object> properties, String indexKey) {
-			// TODO: This code allows for importing into existing data, but
-			// slows the import down by almost three times. The problem is that
-			// the batchIndexService cannot switch efficiently between read and
-			// write mode. Rather we should use pure GraphDatabaseService API
-			// for update mode.
-			long id = -1;
-			Object indexValue = (indexKey==null) ? null : properties.get(indexKey);
-			if (indexValue != null && (createdNodes+foundNodes < 100 || foundNodes > 10)) {
-				id = indexFor(name).get(indexKey, properties.get(indexKey)).getSingle();
-			}
-			if (id < 0) {
-				id = batchInserter.createNode(properties);
-				if (indexValue != null) {
-					Map<String, Object> props = new HashMap<String, Object>();
-					props.put( indexKey, properties.get(indexKey) );
-                    indexFor(name).add(id, props );
-				}
-				createdNodes++;
-			}else{
-				foundNodes++;
-			}
-			return id;
-		}
-
-		@Override
-		protected void createRelationship(Long from, Long to, RelationshipType relType, LinkedHashMap<String, Object> relProps) {
-			batchInserter.createRelationship(from, to, relType, relProps);
-		}
-		
-		protected void optimize() {
-			//TODO: optimize
-		    //batchIndexService.optimize();
-		}
-
-		@Override
-		protected long getDatasetId() {
-			return osm_dataset;
-		}
-
-		@Override
-		protected Long getSingleNode(String name, String string, Object value) {
-			return indexFor(name).get(string, value).getSingle();
-		}
-
-		@Override
-		protected Map<String, Object> getNodeProperties(Long member) {
-			return batchInserter.getNodeProperties(member);
-		}
-
-		@Override
-		protected IndexHits<Long> getNodes(String name, String string, long nd_ref) {
-			return indexFor(name).get(string, nd_ref);
-		}
-
-		@Override
-		protected void updateGeometryMetaDataFromMember(Long member, GeometryMetaData metaGeom, Map<String, Object> nodeProps) {
-			for (SimpleRelationship rel : batchInserter.getRelationships(member)) {
-				if (rel.getType().equals(OSMRelation.GEOM)) {
-					nodeProps = getNodeProperties(rel.getEndNode());
-					metaGeom.checkSupportedGeometry((Integer) nodeProps.get("gtype"));
-					metaGeom.expandToIncludeBBox(nodeProps);
-				}
-			}
-		}
-
-		@Override
-		protected void shutdownIndex() {
-			batchIndexService.shutdown();
-			batchIndexService = null;
-		}
-
-		@Override
-		protected Long createProxyNode() {
-			return batchInserter.createNode(null);
-		}
-
-		@Override
-		protected Long getChangesetNode(Map<String, Object> nodeProps) {
-			long changeset = Long.parseLong(nodeProps.remove("changeset").toString());
-			if (changeset != currentChangesetId) {
-				currentChangesetId = changeset;
-				IndexHits<Long> results = indexFor("changeset").get("changeset", currentChangesetId);
-				if(results != null && results.size() > 0) {
-					currentChangesetNode = results.getSingle();
-				} else {
-					LinkedHashMap<String, Object> changesetProps = new LinkedHashMap<String, Object>();
-					changesetProps.put("changeset", currentChangesetId);
-					currentChangesetNode = (Long) addNode("changeset", changesetProps, "changeset");
-				}
-			}
-			return currentChangesetNode;
-		}
-
-		@Override
-		protected Long getUserNode(Map<String, Object> nodeProps) {
-			try {
-				long uid = Long.parseLong(nodeProps.remove("uid").toString());
-				String name = nodeProps.remove("user").toString();
-				if (uid != currentUserId) {
-					currentUserId = uid;
-					IndexHits<Long> results = indexFor("user").get("user_osm_id", currentUserId);
-					if(results != null && results.size() > 0) {
-						currentUserNode = results.getSingle();
-					} else {
-						LinkedHashMap<String, Object> userProps = new LinkedHashMap<String, Object>();
-						userProps.put("uid", currentUserId);
-						userProps.put("name", name);
-						currentUserNode = (Long) addNode("user", userProps, "user_osm_id");
-						if (currentChangesetNode > 0) {
-							createRelationship(currentChangesetNode, currentUserNode, OSMRelation.USER);
-						}
-					}
-				}
-			} catch (Exception e) {
-				System.err.println("Missing user or uid: " + e);
-			}
-			return currentUserNode;
-		}
-
-    }
->>>>>>> 86ccc573
+//    private static class OSMBatchWriter { // extends OSMWriter<Long> {
+//    	private BatchInserter batchInserter;
+//		private BatchInserterIndexProvider batchIndexService;
+//        private HashMap<String,BatchInserterIndex> batchIndices = new HashMap<String,BatchInserterIndex>();
+//	    private long osm_root;
+//	    private long osm_dataset;
+//	    private long currentChangesetId = -1;
+//	    private long currentChangesetNode = -1;
+//	    private long currentUserId = -1;
+//	    private long currentUserNode = -1;
+//
+//		private OSMBatchWriter(BatchInserter batchGraphDb, StatsManager statsManager) {
+//			super(statsManager);
+//    		this.batchInserter = batchGraphDb;
+//            this.batchIndexService = new LuceneBatchInserterIndexProvider(batchGraphDb);
+//    	}
+//		
+//		private BatchInserterIndex indexFor(String indexName) {
+//			BatchInserterIndex index = batchIndices.get(indexName);
+//			if(index == null) {
+//				index = batchIndexService.nodeIndex( indexName, MapUtil.stringMap("type", "exact") );
+//				batchIndices.put(indexName, index);
+//			}
+//    		return index;
+//		}
+//
+//		@Override
+//	    public Long getOrCreateOSMDataset(String name) {
+//	        if (osm_dataset <= 0) {
+//	            osm_root = getOrCreateNode("osm_root", "osm", batchInserter.getReferenceNode(), OSMRelation.OSM);
+//	            osm_dataset = getOrCreateNode(name, "osm", osm_root, OSMRelation.OSM);
+//	        }
+//	        return osm_dataset;
+//	    }
+//
+//	    private long findNode(BatchInserter batchInserter, String name, long parent, RelationshipType relType) {
+//	        for (SimpleRelationship relationship : batchInserter.getRelationships(parent)) {
+//	            if (relationship.getType().name().equals(relType.name())) {
+//	                long node = relationship.getEndNode();
+//	                Object nodeName = batchInserter.getNodeProperties(node).get("name");
+//	                if (nodeName != null && name.equals(nodeName.toString())) {
+//	                    return node;
+//	                }
+//	            }
+//	        }
+//	        return -1;
+//	    }
+//
+//	    @Override
+//	    protected Long getOrCreateNode(String name, String type, Long parent, RelationshipType relType) {
+//	        long node = findNode(batchInserter, name, parent, relType);
+//	        if (node < 0) {
+//	            HashMap<String, Object> properties = new HashMap<String, Object>();
+//	            properties.put("name", name);
+//	            properties.put("type", type);
+//	            node = batchInserter.createNode(properties);
+//	            batchInserter.createRelationship(parent, node, relType, null);
+//	        }
+//	        return node;
+//	    }
+//
+//		public String toString() {
+//			return "BatchInserter["+batchInserter.toString()+"]:IndexService["+batchIndexService.toString()+"]";
+//		}
+//
+//		@Override
+//		protected void setDatasetProperties(Map<String, Object> extraProperties) {
+//            LinkedHashMap<String, Object> properties = new LinkedHashMap<String, Object>();
+//            properties.putAll(batchInserter.getNodeProperties(osm_dataset));
+//            properties.putAll(extraProperties);
+//            batchInserter.setNodeProperties(osm_dataset, properties);
+//		}
+//
+//		@Override
+//		protected void addNodeTags(Long currentNode, LinkedHashMap<String, Object> tags, String type) {
+//			logNodeAddition(tags, type);
+//			if (currentNode > 0 && tags.size() > 0) {
+//				statsManager.addToTagStats(type, tags.keySet());
+//				long id = batchInserter.createNode(tags);
+//				batchInserter.createRelationship(currentNode, id, OSMRelation.TAGS, new HashMap());
+//				tags.clear();
+//			}
+//		}
+//
+//		@Override
+//	    protected void addNodeGeometry(Long currentNode, int gtype, Envelope bbox, int vertices) {
+//	        if (currentNode > 0 && !bbox.isNull() && vertices > 0) {
+//	            LinkedHashMap<String, Object> properties = new LinkedHashMap<String, Object>();
+//	            if (gtype == GTYPE_GEOMETRY)
+//	                gtype = vertices > 1 ? GTYPE_MULTIPOINT : GTYPE_POINT;
+//	            properties.put("gtype", gtype);
+//	            properties.put("vertices", vertices);
+//	            properties.put("bbox", new double[] {bbox.getMinX(), bbox.getMaxX(), bbox.getMinY(), bbox.getMaxY()});
+//	            long id = batchInserter.createNode(properties);
+//	            batchInserter.createRelationship(currentNode, id, OSMRelation.GEOM, null);
+//	            properties.clear();
+//	            statsManager.addGeomStats(gtype);
+//	        }
+//	    }
+//
+//		@Override
+//		protected Long addNode(String name, Map<String, Object> properties, String indexKey) {
+//			long id = batchInserter.createNode(properties);
+//			if (indexKey != null && properties.containsKey(indexKey)) {
+//				Map<String, Object> props = new HashMap<String, Object>();
+//				props.put( indexKey, properties.get(indexKey));
+//                indexFor(name).add(id, props );
+//			}
+//			return id;
+//		}
+//
+//		protected Long addNodeWithCheck(String name, Map<String, Object> properties, String indexKey) {
+//			// TODO: This code allows for importing into existing data, but
+//			// slows the import down by almost three times. The problem is that
+//			// the batchIndexService cannot switch efficiently between read and
+//			// write mode. Rather we should use pure GraphDatabaseService API
+//			// for update mode.
+//			long id = -1;
+//			Object indexValue = (indexKey==null) ? null : properties.get(indexKey);
+//			if (indexValue != null && (createdNodes+foundNodes < 100 || foundNodes > 10)) {
+//				id = indexFor(name).get(indexKey, properties.get(indexKey)).getSingle();
+//			}
+//			if (id < 0) {
+//				id = batchInserter.createNode(properties);
+//				if (indexValue != null) {
+//					Map<String, Object> props = new HashMap<String, Object>();
+//					props.put( indexKey, properties.get(indexKey) );
+//                    indexFor(name).add(id, props );
+//				}
+//				createdNodes++;
+//			}else{
+//				foundNodes++;
+//			}
+//			return id;
+//		}
+//
+//		@Override
+//		protected void createRelationship(Long from, Long to, RelationshipType relType, LinkedHashMap<String, Object> relProps) {
+//			batchInserter.createRelationship(from, to, relType, relProps);
+//		}
+//		
+//		protected void optimize() {
+//			//TODO: optimize
+//		    //batchIndexService.optimize();
+//		}
+//
+//		@Override
+//		protected long getDatasetId() {
+//			return osm_dataset;
+//		}
+//
+//		@Override
+//		protected Long getSingleNode(String name, String string, Object value) {
+//			return indexFor(name).get(string, value).getSingle();
+//		}
+//
+//		@Override
+//		protected Map<String, Object> getNodeProperties(Long member) {
+//			return batchInserter.getNodeProperties(member);
+//		}
+//
+//		@Override
+//		protected IndexHits<Long> getNodes(String name, String string, long nd_ref) {
+//			return indexFor(name).get(string, nd_ref);
+//		}
+//
+//		@Override
+//		protected void updateGeometryMetaDataFromMember(Long member, GeometryMetaData metaGeom, Map<String, Object> nodeProps) {
+//			for (SimpleRelationship rel : batchInserter.getRelationships(member)) {
+//				if (rel.getType().equals(OSMRelation.GEOM)) {
+//					nodeProps = getNodeProperties(rel.getEndNode());
+//					metaGeom.checkSupportedGeometry((Integer) nodeProps.get("gtype"));
+//					metaGeom.expandToIncludeBBox(nodeProps);
+//				}
+//			}
+//		}
+//
+//		@Override
+//		protected void shutdownIndex() {
+//			batchIndexService.shutdown();
+//			batchIndexService = null;
+//		}
+//
+//		@Override
+//		protected Long createProxyNode() {
+//			return batchInserter.createNode(null);
+//		}
+//
+//		@Override
+//		protected Long getChangesetNode(Map<String, Object> nodeProps) {
+//			long changeset = Long.parseLong(nodeProps.remove("changeset").toString());
+//			if (changeset != currentChangesetId) {
+//				currentChangesetId = changeset;
+//				IndexHits<Long> results = indexFor("changeset").get("changeset", currentChangesetId);
+//				if(results != null && results.size() > 0) {
+//					currentChangesetNode = results.getSingle();
+//				} else {
+//					LinkedHashMap<String, Object> changesetProps = new LinkedHashMap<String, Object>();
+//					changesetProps.put("changeset", currentChangesetId);
+//					currentChangesetNode = (Long) addNode("changeset", changesetProps, "changeset");
+//				}
+//			}
+//			return currentChangesetNode;
+//		}
+//
+//		@Override
+//		protected Long getUserNode(Map<String, Object> nodeProps) {
+//			try {
+//				long uid = Long.parseLong(nodeProps.remove("uid").toString());
+//				String name = nodeProps.remove("user").toString();
+//				if (uid != currentUserId) {
+//					currentUserId = uid;
+//					IndexHits<Long> results = indexFor("user").get("user_osm_id", currentUserId);
+//					if(results != null && results.size() > 0) {
+//						currentUserNode = results.getSingle();
+//					} else {
+//						LinkedHashMap<String, Object> userProps = new LinkedHashMap<String, Object>();
+//						userProps.put("uid", currentUserId);
+//						userProps.put("name", name);
+//						currentUserNode = (Long) addNode("user", userProps, "user_osm_id");
+//						if (currentChangesetNode > 0) {
+//							createRelationship(currentChangesetNode, currentUserNode, OSMRelation.USER);
+//						}
+//					}
+//				}
+//			} catch (Exception e) {
+//				System.err.println("Missing user or uid: " + e);
+//			}
+//			return currentUserNode;
+//		}
+//
+//    }
 
     @SuppressWarnings("restriction")
 	public void importFile(GraphDatabaseService graphDb,  String dataset) throws IOException, XMLStreamException {
@@ -1016,7 +968,7 @@
 
     @SuppressWarnings("restriction")
     public void importFile(GraphDatabaseService graphDb, String dataset, boolean allPoints) throws IOException, XMLStreamException {
-    	OSMGraphWriter osmWriter = new OSMGraphWriter( graphDb, stats, 30000 );
+    	OSMGraphWriter osmWriter = new OSMGraphWriter( graphDb, stats, 3000 );
 		System.out.println("Importing with osm-writer: " + osmWriter);
         osm_dataset = osmWriter.getOrCreateOSMDataset(layerName);
 
@@ -1055,22 +1007,19 @@
                         Node bbox = (Node)osmWriter.addNode("bbox", extractProperties("bbox", parser), null);
                         osmWriter.createRelationship(osm_dataset, bbox, OSMRelation.BBOX);
                     } else if (tagPath.equals("[osm, node]")) {
-<<<<<<< HEAD
-                        currentNode = osmWriter.addNode("node", extractProperties("node", parser), "node_osm_id");
-                        Map<String, Object> nodeProperties = osmWriter.getNodeProperties(currentNode);
+//                        currentNode = osmWriter.addNode("node", extractProperties("node", parser), "node_osm_id");
+//                        Map<String, Object> nodeProperties = osmWriter.getNodeProperties(currentNode);
                         //String node_osm_id = (String)nodeProperties.get("node_osm_id");
 //                        if(node_osm_id.equals("8090260") || node_osm_id.equals("273534207")) {
 //                        	System.out.println("Debug node: "+node_osm_id);
 //                        }
-=======
                     	// <node id="269682538" lat="56.0420950" lon="12.9693483" user="sanna" uid="31450" visible="true" version="1" changeset="133823" timestamp="2008-06-11T12:36:28Z"/>
                         Map<String, Object> nodeProps = extractProperties("node", parser);
-                        long changesetNode = osmWriter.getChangesetNode(nodeProps);
+                        Node changesetNode = osmWriter.getChangesetNode(nodeProps);
 						osmWriter.getUserNode(nodeProps);
-                        currentNode = (Long)osmWriter.addNode("node", nodeProps, "node_osm_id");
+                        currentNode = osmWriter.addNode("node", nodeProps, "node_osm_id");
                         osmWriter.createRelationship(currentNode, changesetNode, OSMRelation.CHANGESET);
                         debugNodeWithId(osmWriter, currentNode, "node_osm_id", new long[] { 8090260, 273534207 });
->>>>>>> 86ccc573
                     } else if (tagPath.equals("[osm, way]")) {
                     	// <way id="27359054" user="spull" uid="61533" visible="true" version="8" changeset="4707351" timestamp="2010-05-15T15:39:57Z">
                         if (!startedWays) {
@@ -1145,16 +1094,11 @@
                         if(way_osm_id.equals("28338132")) {
                         	System.out.println("Debug way: "+way_osm_id);
                         }
-<<<<<<< HEAD
                         Node way = osmWriter.addNode("way", wayProperties, "way_osm_id");
-                        if (prev_way == null) {
-=======
-                        long way = (Long)osmWriter.addNode("way", wayProperties, "way_osm_id");
-                        long changesetNode = osmWriter.getChangesetNode(wayProperties);
+                        Node changesetNode = osmWriter.getChangesetNode(wayProperties);
 						osmWriter.getUserNode(wayProperties);
 						osmWriter.createRelationship(way, changesetNode, OSMRelation.CHANGESET);
-                        if (prev_way < 0) {
->>>>>>> 86ccc573
+						if (prev_way == null) {
                             osmWriter.createRelationship(osm_dataset, way, OSMRelation.WAYS);
                         } else {
                             osmWriter.createRelationship(prev_way, way, OSMRelation.NEXT);
@@ -1171,11 +1115,7 @@
                         directionProps.put("oneway", true);
                         for (long nd_ref : wayNodes) {
                             //long pointNode = batchIndexService.getSingleNode("node_osm_id", nd_ref);
-<<<<<<< HEAD
 							IndexHits<Node> hits = osmWriter.getNodes("node_osm_id", nd_ref);
-=======
-							IndexHits<Long> hits = osmWriter.getNodes("node", "node_osm_id", nd_ref);
->>>>>>> 86ccc573
 							if (hits.size() == 0) {
                                 /*
                                  * This can happen if we import not whole planet, so some referenced
@@ -1257,11 +1197,7 @@
                             String memberType = (String)memberProps.get("type");
                             long member_ref = Long.parseLong(memberProps.get("ref").toString());
                             if (memberType != null) {
-<<<<<<< HEAD
                                 Node member = osmWriter.getSingleNode(memberType + "_osm_id", member_ref);
-=======
-                                Long member = osmWriter.getSingleNode(memberType, memberType + "_osm_id", member_ref);
->>>>>>> 86ccc573
                                 if (null == member || prevMember == member) {
                                     /*
                                      * This can happen if we import not whole planet, so some
@@ -1332,7 +1268,7 @@
         
     }
 
-	private void debugNodeWithId(OSMWriter<Long> osmWriter, long currentNode, String idName, long[] idValues) {
+	private void debugNodeWithId(OSMGraphWriter osmWriter, Node currentNode, String idName, long[] idValues) {
 		Map<String, Object> nodeProperties = osmWriter.getNodeProperties(currentNode);
 		String node_osm_id = (String) nodeProperties.get(idName);
 		for (long idValue : idValues) {
