--- conflicted
+++ resolved
@@ -52,8 +52,11 @@
 		return names.toArray(new String[names.size()]);
 	}
 	
-<<<<<<< HEAD
-    public Layer getLayer(String name) {
+	public Layer getLayer(String name) {
+		return getLayer(name, false);
+	}
+
+    public Layer getLayer(String name, boolean createIfNotExists) {
         Transaction tx = database.beginTx();
         try {
             Node refNode = database.getReferenceNode();
@@ -63,49 +66,40 @@
                     return new Layer(database, layerNode);
                 }
             }
+            Layer layer = null;
+            if (createIfNotExists) {
+                layer = createLayer(name);
+            }
             tx.success();
+            return layer;
         } finally {
             tx.finish();
         }
-        return null;
     }
-=======
-	public Layer getLayer(String name) {
-		return getLayer(name, false);
-	}
-
-	public Layer getLayer(String name, boolean createIfNotExists) {
-		Node refNode = database.getReferenceNode();
-		for (Relationship relationship : refNode.getRelationships(SpatialRelationshipTypes.LAYER, Direction.OUTGOING)) {
-			Node layerNode = relationship.getEndNode();
-			if (name.equals(layerNode.getProperty(PROP_LAYER))) {
-				return new Layer(database, layerNode);
-			}
-		}
-		
-		if (createIfNotExists) {
-			return createLayer(name);
-		} else {
-			return null;
-		}
-	}
->>>>>>> 6c784dd3
 	
 	public boolean containsLayer(String name) {
 		return getLayer(name) != null;
 	}
 	
-	public Layer createLayer(String name) {
-		if (containsLayer(name)) throw new SpatialDatabaseException("Layer " + name + " already exists");
-		
-		Node layerNode = database.createNode();
-		layerNode.setProperty(PROP_LAYER, name);
-		layerNode.setProperty(PROP_CREATIONTIME, System.currentTimeMillis());
-		
-		Node refNode = database.getReferenceNode();
-		refNode.createRelationshipTo(layerNode, SpatialRelationshipTypes.LAYER);
-		return new Layer(database, layerNode);
-	}
+    public Layer createLayer(String name) {
+        Transaction tx = database.beginTx();
+        try {
+            if (containsLayer(name))
+                throw new SpatialDatabaseException("Layer " + name + " already exists");
+
+            Node layerNode = database.createNode();
+            layerNode.setProperty(PROP_LAYER, name);
+            layerNode.setProperty(PROP_CREATIONTIME, System.currentTimeMillis());
+
+            Node refNode = database.getReferenceNode();
+            refNode.createRelationshipTo(layerNode, SpatialRelationshipTypes.LAYER);
+            Layer layer = new Layer(database, layerNode);
+            tx.success();
+            return layer;
+        } finally {
+            tx.finish();
+        }
+    }
 		
 	public void deleteLayer(String name) {
 		Layer layer = getLayer(name);
