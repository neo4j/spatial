/**
 * Copyright (c) 2010-2013 "Neo Technology,"
 * Network Engine for Objects in Lund AB [http://neotechnology.com]
 *
 * This file is part of Neo4j.
 *
 * Neo4j is free software: you can redistribute it and/or modify
 * it under the terms of the GNU Affero General Public License as
 * published by the Free Software Foundation, either version 3 of the
 * License, or (at your option) any later version.
 *
 * This program is distributed in the hope that it will be useful,
 * but WITHOUT ANY WARRANTY; without even the implied warranty of
 * MERCHANTABILITY or FITNESS FOR A PARTICULAR PURPOSE.  See the
 * GNU Affero General Public License for more details.
 *
 * You should have received a copy of the GNU Affero General Public License
 * along with this program. If not, see <http://www.gnu.org/licenses/>.
 */
package org.neo4j.gis.spatial;

import java.io.File;
import java.io.IOException;
import java.nio.charset.Charset;
import java.util.ArrayList;
import java.util.Arrays;
import java.util.HashMap;
import java.util.List;

import junit.framework.Test;
import junit.framework.TestSuite;

import org.geotools.data.DataStore;
import org.geotools.data.neo4j.Neo4jSpatialDataStore;
import org.geotools.data.simple.SimpleFeatureCollection;
import org.neo4j.collections.rtree.RTreeIndex;
import org.neo4j.gis.spatial.osm.OSMDataset;
import org.neo4j.gis.spatial.osm.OSMDataset.Way;
import org.neo4j.gis.spatial.osm.OSMGeometryEncoder;
import org.neo4j.gis.spatial.osm.OSMImporter;
import org.neo4j.gis.spatial.osm.OSMLayer;
import org.neo4j.gis.spatial.osm.OSMRelation;
import org.neo4j.gis.spatial.pipes.osm.OSMGeoPipeline;
<<<<<<< HEAD
import org.neo4j.graphdb.Direction;
import org.neo4j.graphdb.GraphDatabaseService;
import org.neo4j.graphdb.Node;
import org.neo4j.graphdb.Relationship;
=======
import org.neo4j.graphdb.*;
>>>>>>> 5f6041ae

import com.vividsolutions.jts.geom.Envelope;
import com.vividsolutions.jts.geom.Geometry;


public class TestOSMImport extends Neo4jTestCase {
	public static final String spatialTestMode = System.getProperty("spatial.test.mode");
	public static final String spatialTestModeX = System.getProperty("spatial.test.mode.extra");

	public TestOSMImport(String layerName, boolean includePoints, boolean useBatchInserter) {
		setName("OSM-Import[points:" + includePoints + ", batch:" + useBatchInserter + "]: " + layerName);
	}

	public static Test suite() {
		deleteBaseDir();
		TestSuite suite = new TestSuite();
		String[] smallModels = new String[] { "one-street.osm", "two-street.osm" };
//		String[] mediumModels = new String[] { "map.osm", "map2.osm" };
        String[] mediumModels = new String[] { "map.osm" };
		String[] largeModels = new String[] { "cyprus.osm", "croatia.osm", "denmark.osm" };

		// Setup default test cases (short or medium only, no long cases)
		ArrayList<String> layersToTest = new ArrayList<String>();
//		layersToTest.addAll(Arrays.asList(smallModels));
		layersToTest.addAll(Arrays.asList(mediumModels));

		// Now modify the test cases based on the spatial.test.mode setting
		if (spatialTestMode != null && spatialTestMode.equals("long")) {
			// Very long running tests
			layersToTest.addAll(Arrays.asList(largeModels));
		} else if (spatialTestMode != null && spatialTestMode.equals("short")) {
			// Tests used for a quick check
			layersToTest.clear();
			layersToTest.addAll(Arrays.asList(smallModels));
		} else if (spatialTestMode != null && spatialTestMode.equals("dev")) {
			// Tests relevant to current development
			layersToTest.clear();
//			layersToTest.add("/home/craig/Desktop/AWE/Data/MapData/baden-wurttemberg.osm/baden-wurttemberg.osm");
            layersToTest.addAll(Arrays.asList(largeModels));
		}
		boolean[] pointsTestModes = new boolean[] { true, false };
		boolean[] batchTestModes = new boolean[] { true, false };
		if (spatialTestModeX != null) {
			if (spatialTestModeX.equals("suppressBatch")) {
				batchTestModes = new boolean[] { false };
			} else if (spatialTestModeX.equals("suppressGraph")) {
				batchTestModes = new boolean[] { true };
			}
		}

		// Finally build the set of complete test cases based on the collection
		// above
		for (final String layerName : layersToTest) {
			for (final boolean includePoints : pointsTestModes) {
				for (final boolean useBatchInserter : batchTestModes) {
					suite.addTest(new TestOSMImport(layerName, includePoints, useBatchInserter) {
						public void runTest() {
							try {
								runImport(layerName, includePoints, useBatchInserter);
							} catch (Exception e) {
								// assertTrue("Failed to run import test due to exception: "
								// + e, false);
								throw new SpatialDatabaseException(e.getMessage(), e);
							}
						}
					});
				}
			}
		}
		System.out.println("This suite has " + suite.testCount() + " tests");
		for (int i = 0; i < suite.testCount(); i++) {
			System.out.println("\t" + suite.testAt(i).toString());
		}
		return suite;
	}

	protected void runImport(String osm, boolean includePoints, boolean useBatchInserter) throws Exception {
		// TODO: Consider merits of using dependency data in target/osm,
		// downloaded by maven, as done in TestSpatial, versus the test data
		// commited to source code as done here
		String osmPath = checkOSMFile(osm);
		if (osmPath == null) {
			return;
		}
		printDatabaseStats();
		loadTestOsmData(osm, osmPath, includePoints, useBatchInserter, 1000);
		checkOSMLayer(graphDb(), osm);
		printDatabaseStats();
	}

	protected static String checkOSMFile(String osm) {
		File osmFile = new File(osm);
		if (!osmFile.exists()) {
			osmFile = new File(new File("osm"), osm);
			if (!osmFile.exists()) {
				return null;
			}
		}
		return osmFile.getPath();
	}

	protected void loadTestOsmData(String layerName, String osmPath, boolean includePoints, boolean useBatchInserter,
			int commitInterval) throws Exception {
		System.out.println("\n=== Loading layer " + layerName + " from " + osmPath + ", includePoints=" + includePoints
				+ ", useBatchInserter=" + useBatchInserter + " ===");
		if (useBatchInserter) {
			reActivateDatabase(false, true, false);
		}
		long start = System.currentTimeMillis();
		// START SNIPPET: importOsm
		OSMImporter importer = new OSMImporter(layerName, new ConsoleListener());
		importer.setCharset(Charset.forName("UTF-8"));
		if (useBatchInserter) {
			importer.importFile(getBatchInserter(), osmPath, includePoints);
			reActivateDatabase(false, false, false);
		} else {
			importer.importFile(graphDb(), osmPath, includePoints, 5000, true);
		}
		// END SNIPPET: importOsm
		// Weird hack to force GC on large loads
		if (System.currentTimeMillis() - start > 300000) {
			for (int i = 0; i < 3; i++) {
				System.gc();
				Thread.sleep(1000);
			}
		}
		importer.reIndex(graphDb(), commitInterval, includePoints, false);
	}

	protected static void checkOSMLayer(GraphDatabaseService graphDatabaseService, String layerName) throws IOException {
<<<<<<< HEAD
		SpatialDatabaseService spatialService = new SpatialDatabaseService(graphDatabaseService);
		OSMLayer layer = (OSMLayer) spatialService.getOrCreateLayer(layerName, OSMGeometryEncoder.class, OSMLayer.class);
		assertNotNull("OSM Layer index should not be null", layer.getIndex());
		assertNotNull("OSM Layer index envelope should not be null", layer.getIndex().getBoundingBox());
		Envelope bbox = Utilities.fromNeo4jToJts(layer.getIndex().getBoundingBox());
		debugEnvelope(bbox, layerName, "bbox");
		// ((RTreeIndex)layer.getIndex()).debugIndexTree();
		checkIndexAndFeatureCount(layer);
		checkChangesetsAndUsers(layer);
		checkOSMSearch(layer);
=======
        try (Transaction tx = graphDatabaseService.beginTx()) {
            SpatialDatabaseService spatialService = new SpatialDatabaseService(graphDatabaseService);
            OSMLayer layer = (OSMLayer) spatialService.getOrCreateLayer(layerName, OSMGeometryEncoder.class, OSMLayer.class);
            assertNotNull("OSM Layer index should not be null", layer.getIndex());
            assertNotNull("OSM Layer index envelope should not be null", layer.getIndex().getBoundingBox());
            Envelope bbox = Utilities.fromNeo4jToJts(layer.getIndex().getBoundingBox());
            debugEnvelope(bbox, layerName, "bbox");
            System.out.println("((RTreeIndex)layer.getIndex()).getBoundingBox(); = " + ((RTreeIndex) layer.getIndex()).getBoundingBox());
            checkIndexAndFeatureCount(layer);
            checkChangesetsAndUsers(layer);
            checkOSMSearch(layer);
            tx.success();
        }
>>>>>>> 5f6041ae
	}

	public static void checkOSMSearch(OSMLayer layer) throws IOException {
		OSMDataset osm = (OSMDataset) layer.getDataset();
		Way way = null;
		int count = 0;
		for (Way wayNode : osm.getWays()) {
			way = wayNode;
			if (count++ > 100)
				break;
		}
		assertNotNull("Should be at least one way", way);
		Envelope bbox = way.getEnvelope();
		runSearches(layer, bbox, true);
		org.neo4j.collections.rtree.Envelope layerBBox = layer.getIndex().getBoundingBox();
		double[] centre = layerBBox.centre();
		double width = layerBBox.getWidth() / 100.0;
		double height = layerBBox.getHeight() / 100.0;
		bbox = new Envelope(centre[0] - width, centre[0] + width, centre[1] - height, centre[1] + height);
		runSearches(layer, bbox, false);
	}

	private static void runSearches(OSMLayer layer, Envelope bbox, boolean willHaveResult) {
		for (int i = 0; i < 4; i++) {
			Geometry searchArea = layer.getGeometryFactory().toGeometry(bbox);
			runWithinSearch(layer, searchArea, willHaveResult);
			bbox.expandBy(bbox.getWidth(), bbox.getHeight());
		}
	}

	private static void runWithinSearch(OSMLayer layer, Geometry searchArea, boolean willHaveResult) {
		long start = System.currentTimeMillis();
		List<SpatialDatabaseRecord> results = OSMGeoPipeline
			.startWithinSearch(layer, searchArea).toSpatialDatabaseRecordList();		
		long time = System.currentTimeMillis() - start;
		System.out.println("Took " + time + "ms to find " + results.size() + " search results in layer " + layer.getName()
				+ " using search within " + searchArea);
		if (willHaveResult)
			assertTrue("Should be at least one result, but got zero", results.size() > 0);
	}

	public static void debugEnvelope(Envelope bbox, String layer, String name) {
		System.out.println("Layer '" + layer + "' has envelope '" + name + "': " + bbox);
		System.out.println("\tX: [" + bbox.getMinX() + ":" + bbox.getMaxX() + "]");
		System.out.println("\tY: [" + bbox.getMinY() + ":" + bbox.getMaxY() + "]");
	}

	public static void checkIndexAndFeatureCount(Layer layer) throws IOException {
		if (layer.getIndex().count() < 1) {
			System.out.println("Warning: index count zero: " + layer.getName());
		}
		System.out.println("Layer '" + layer.getName() + "' has " + layer.getIndex().count() + " entries in the index");
		DataStore store = new Neo4jSpatialDataStore(layer.getSpatialDatabase().getDatabase());
		SimpleFeatureCollection features = store.getFeatureSource(layer.getName()).getFeatures();
		System.out.println("Layer '" + layer.getName() + "' has " + features.size() + " features");
		assertEquals("FeatureCollection.size for layer '" + layer.getName() + "' not the same as index count", layer.getIndex()
				.count(), features.size());
	}

	public static void checkChangesetsAndUsers(OSMLayer layer) {
		double totalMatch = 0.0;
		int waysMatched = 0;
		int waysCounted = 0;
		int nodesCounted = 0;
		int waysMissing = 0;
		int nodesMissing = 0;
		int usersMissing = 0;
		float maxMatch = 0.0f;
		float minMatch = 1.0f;
		HashMap<Long, Integer> userNodeCount = new HashMap<Long, Integer>();
		HashMap<Long, String> userNames = new HashMap<Long, String>();
		HashMap<Long, Long> userIds = new HashMap<Long, Long>();
		OSMDataset dataset = (OSMDataset) layer.getDataset();
		for (Node way : dataset.getAllWayNodes()) {
			int node_count = 0;
			int match_count = 0;
			assertNull("Way has changeset property", way.getProperty("changeset", null));
			Node wayChangeset = dataset.getChangeset(way);
			if (wayChangeset != null) {
				long wayCS = (Long) wayChangeset.getProperty("changeset");
				for (Node node : dataset.getWayNodes(way)) {
					assertNull("Node has changeset property", node.getProperty("changeset", null));
					Node nodeChangeset = dataset.getChangeset(node);
					if (nodeChangeset == null) {
						nodesMissing++;
					} else {
						long nodeCS = (Long) nodeChangeset.getProperty("changeset");
						if (nodeChangeset.equals(wayChangeset)) {
							match_count++;
						} else {
							assertFalse("Two changeset nodes should not have the same changeset number: way(" + wayCS + ")==node("
									+ nodeCS + ")", wayCS == nodeCS);
						}
						Node user = dataset.getUser(nodeChangeset);
						if (user != null) {
							long userid = user.getId();
							if (userNodeCount.containsKey(userid)) {
								userNodeCount.put(userid, userNodeCount.get(userid) + 1);
							} else {
								userNodeCount.put(userid, 1);
								userNames.put(userid, (String) user.getProperty("name", null));
								userIds.put(userid, (Long) user.getProperty("uid", null));
							}
						} else {
							if (usersMissing++ < 10) {
								System.out.println("Changeset " + nodeCS + " should have user: " + nodeChangeset);
							}
						}
					}
					node_count++;
				}
			} else {
				waysMissing++;
			}
			if (node_count > 0) {
				waysMatched++;
				float match = ((float) match_count) / ((float) node_count);
				maxMatch = Math.max(maxMatch, match);
				minMatch = Math.min(minMatch, match);
				totalMatch += match;
				nodesCounted += node_count;
			}
			waysCounted++;
		}
		System.out.println("After checking " + waysCounted + " ways:");
		System.out.println("\twe found " + waysMatched + " ways with an average of " + (nodesCounted / waysMatched) + " nodes");
		System.out.println("\tand an average of " + (100.0 * totalMatch / waysMatched) + "% matching changesets");
		System.out.println("\twith min-match " + (100.0 * minMatch) + "% and max-match " + (100.0 * maxMatch) + "%");
		System.out.println("\tWays missing changsets: " + waysMissing);
		System.out.println("\tNodes missing changsets: " + nodesMissing + " (~" + (nodesMissing / waysMatched) + " / way)");
		System.out.println("\tUnique users: " + userNodeCount.size() + " (with " + usersMissing + " changeset missing users)");
		ArrayList<ArrayList<Long>> userCounts = new ArrayList<ArrayList<Long>>();
		for (long user : userNodeCount.keySet()) {
			int count = userNodeCount.get(user);
			userCounts.ensureCapacity(count);
			while (userCounts.size() < count + 1) {
				userCounts.add(null);
			}
			ArrayList<Long> userSet = userCounts.get(count);
			if (userSet == null) {
				userSet = new ArrayList<Long>();
			}
			userSet.add(user);
			userCounts.set(count, userSet);
		}
		if (userCounts.size() > 1) {
			System.out.println("\tTop 20 users (nodes: users):");
			for (int ui = userCounts.size() - 1, i = 0; i < 20 && ui >= 0; ui--) {
				ArrayList<Long> userSet = userCounts.get(ui);
				if (userSet != null && userSet.size() > 0) {
					i++;
					StringBuffer us = new StringBuffer();
					for (long user : userSet) {
						Node userNode = layer.getSpatialDatabase().getDatabase().getNodeById(user);
						int csCount = 0;
						for (@SuppressWarnings("unused")
						Relationship rel : userNode.getRelationships(OSMRelation.USER, Direction.INCOMING)) {
							csCount++;
						}
						String name = userNames.get(user);
						Long uid = userIds.get(user);
						if (us.length() > 0) {
							us.append(", ");
						}
						us.append("" + name + " (uid=" + uid + ", id=" + user + ", changesets=" + csCount + ")");
					}
					System.out.println("\t\t" + ui + ": " + us.toString());
				}
			}
		}
	}
}<|MERGE_RESOLUTION|>--- conflicted
+++ resolved
@@ -19,6 +19,18 @@
  */
 package org.neo4j.gis.spatial;
 
+import com.vividsolutions.jts.geom.Envelope;
+import com.vividsolutions.jts.geom.Geometry;
+import junit.framework.Test;
+import junit.framework.TestSuite;
+import org.geotools.data.DataStore;
+import org.geotools.data.neo4j.Neo4jSpatialDataStore;
+import org.geotools.data.simple.SimpleFeatureCollection;
+import org.neo4j.gis.spatial.osm.*;
+import org.neo4j.gis.spatial.osm.OSMDataset.Way;
+import org.neo4j.gis.spatial.pipes.osm.OSMGeoPipeline;
+import org.neo4j.graphdb.*;
+
 import java.io.File;
 import java.io.IOException;
 import java.nio.charset.Charset;
@@ -27,170 +39,89 @@
 import java.util.HashMap;
 import java.util.List;
 
-import junit.framework.Test;
-import junit.framework.TestSuite;
-
-import org.geotools.data.DataStore;
-import org.geotools.data.neo4j.Neo4jSpatialDataStore;
-import org.geotools.data.simple.SimpleFeatureCollection;
-import org.neo4j.collections.rtree.RTreeIndex;
-import org.neo4j.gis.spatial.osm.OSMDataset;
-import org.neo4j.gis.spatial.osm.OSMDataset.Way;
-import org.neo4j.gis.spatial.osm.OSMGeometryEncoder;
-import org.neo4j.gis.spatial.osm.OSMImporter;
-import org.neo4j.gis.spatial.osm.OSMLayer;
-import org.neo4j.gis.spatial.osm.OSMRelation;
-import org.neo4j.gis.spatial.pipes.osm.OSMGeoPipeline;
-<<<<<<< HEAD
-import org.neo4j.graphdb.Direction;
-import org.neo4j.graphdb.GraphDatabaseService;
-import org.neo4j.graphdb.Node;
-import org.neo4j.graphdb.Relationship;
-=======
-import org.neo4j.graphdb.*;
->>>>>>> 5f6041ae
-
-import com.vividsolutions.jts.geom.Envelope;
-import com.vividsolutions.jts.geom.Geometry;
-
 
 public class TestOSMImport extends Neo4jTestCase {
-	public static final String spatialTestMode = System.getProperty("spatial.test.mode");
-	public static final String spatialTestModeX = System.getProperty("spatial.test.mode.extra");
-
-	public TestOSMImport(String layerName, boolean includePoints, boolean useBatchInserter) {
-		setName("OSM-Import[points:" + includePoints + ", batch:" + useBatchInserter + "]: " + layerName);
-	}
-
-	public static Test suite() {
-		deleteBaseDir();
-		TestSuite suite = new TestSuite();
-		String[] smallModels = new String[] { "one-street.osm", "two-street.osm" };
+    public static final String spatialTestMode = System.getProperty("spatial.test.mode");
+    public static final String spatialTestModeX = System.getProperty("spatial.test.mode.extra");
+
+    public TestOSMImport(String layerName, boolean includePoints, boolean useBatchInserter) {
+        setName("OSM-Import[points:" + includePoints + ", batch:" + useBatchInserter + "]: " + layerName);
+    }
+
+    public static Test suite() {
+        deleteBaseDir();
+        TestSuite suite = new TestSuite();
+        String[] smallModels = new String[]{"one-street.osm", "two-street.osm"};
 //		String[] mediumModels = new String[] { "map.osm", "map2.osm" };
-        String[] mediumModels = new String[] { "map.osm" };
-		String[] largeModels = new String[] { "cyprus.osm", "croatia.osm", "denmark.osm" };
-
-		// Setup default test cases (short or medium only, no long cases)
-		ArrayList<String> layersToTest = new ArrayList<String>();
+        String[] mediumModels = new String[]{"map.osm"};
+        String[] largeModels = new String[]{"cyprus.osm", "croatia.osm", "denmark.osm"};
+
+        // Setup default test cases (short or medium only, no long cases)
+        ArrayList<String> layersToTest = new ArrayList<String>();
 //		layersToTest.addAll(Arrays.asList(smallModels));
-		layersToTest.addAll(Arrays.asList(mediumModels));
-
-		// Now modify the test cases based on the spatial.test.mode setting
-		if (spatialTestMode != null && spatialTestMode.equals("long")) {
-			// Very long running tests
-			layersToTest.addAll(Arrays.asList(largeModels));
-		} else if (spatialTestMode != null && spatialTestMode.equals("short")) {
-			// Tests used for a quick check
-			layersToTest.clear();
-			layersToTest.addAll(Arrays.asList(smallModels));
-		} else if (spatialTestMode != null && spatialTestMode.equals("dev")) {
-			// Tests relevant to current development
-			layersToTest.clear();
+        layersToTest.addAll(Arrays.asList(mediumModels));
+
+        // Now modify the test cases based on the spatial.test.mode setting
+        if (spatialTestMode != null && spatialTestMode.equals("long")) {
+            // Very long running tests
+            layersToTest.addAll(Arrays.asList(largeModels));
+        } else if (spatialTestMode != null && spatialTestMode.equals("short")) {
+            // Tests used for a quick check
+            layersToTest.clear();
+            layersToTest.addAll(Arrays.asList(smallModels));
+        } else if (spatialTestMode != null && spatialTestMode.equals("dev")) {
+            // Tests relevant to current development
+            layersToTest.clear();
 //			layersToTest.add("/home/craig/Desktop/AWE/Data/MapData/baden-wurttemberg.osm/baden-wurttemberg.osm");
             layersToTest.addAll(Arrays.asList(largeModels));
-		}
-		boolean[] pointsTestModes = new boolean[] { true, false };
-		boolean[] batchTestModes = new boolean[] { true, false };
-		if (spatialTestModeX != null) {
-			if (spatialTestModeX.equals("suppressBatch")) {
-				batchTestModes = new boolean[] { false };
-			} else if (spatialTestModeX.equals("suppressGraph")) {
-				batchTestModes = new boolean[] { true };
-			}
-		}
-
-		// Finally build the set of complete test cases based on the collection
-		// above
-		for (final String layerName : layersToTest) {
-			for (final boolean includePoints : pointsTestModes) {
-				for (final boolean useBatchInserter : batchTestModes) {
-					suite.addTest(new TestOSMImport(layerName, includePoints, useBatchInserter) {
-						public void runTest() {
-							try {
-								runImport(layerName, includePoints, useBatchInserter);
-							} catch (Exception e) {
-								// assertTrue("Failed to run import test due to exception: "
-								// + e, false);
-								throw new SpatialDatabaseException(e.getMessage(), e);
-							}
-						}
-					});
-				}
-			}
-		}
-		System.out.println("This suite has " + suite.testCount() + " tests");
-		for (int i = 0; i < suite.testCount(); i++) {
-			System.out.println("\t" + suite.testAt(i).toString());
-		}
-		return suite;
-	}
-
-	protected void runImport(String osm, boolean includePoints, boolean useBatchInserter) throws Exception {
-		// TODO: Consider merits of using dependency data in target/osm,
-		// downloaded by maven, as done in TestSpatial, versus the test data
-		// commited to source code as done here
-		String osmPath = checkOSMFile(osm);
-		if (osmPath == null) {
-			return;
-		}
-		printDatabaseStats();
-		loadTestOsmData(osm, osmPath, includePoints, useBatchInserter, 1000);
-		checkOSMLayer(graphDb(), osm);
-		printDatabaseStats();
-	}
-
-	protected static String checkOSMFile(String osm) {
-		File osmFile = new File(osm);
-		if (!osmFile.exists()) {
-			osmFile = new File(new File("osm"), osm);
-			if (!osmFile.exists()) {
-				return null;
-			}
-		}
-		return osmFile.getPath();
-	}
-
-	protected void loadTestOsmData(String layerName, String osmPath, boolean includePoints, boolean useBatchInserter,
-			int commitInterval) throws Exception {
-		System.out.println("\n=== Loading layer " + layerName + " from " + osmPath + ", includePoints=" + includePoints
-				+ ", useBatchInserter=" + useBatchInserter + " ===");
-		if (useBatchInserter) {
-			reActivateDatabase(false, true, false);
-		}
-		long start = System.currentTimeMillis();
-		// START SNIPPET: importOsm
-		OSMImporter importer = new OSMImporter(layerName, new ConsoleListener());
-		importer.setCharset(Charset.forName("UTF-8"));
-		if (useBatchInserter) {
-			importer.importFile(getBatchInserter(), osmPath, includePoints);
-			reActivateDatabase(false, false, false);
-		} else {
-			importer.importFile(graphDb(), osmPath, includePoints, 5000, true);
-		}
-		// END SNIPPET: importOsm
-		// Weird hack to force GC on large loads
-		if (System.currentTimeMillis() - start > 300000) {
-			for (int i = 0; i < 3; i++) {
-				System.gc();
-				Thread.sleep(1000);
-			}
-		}
-		importer.reIndex(graphDb(), commitInterval, includePoints, false);
-	}
-
-	protected static void checkOSMLayer(GraphDatabaseService graphDatabaseService, String layerName) throws IOException {
-<<<<<<< HEAD
-		SpatialDatabaseService spatialService = new SpatialDatabaseService(graphDatabaseService);
-		OSMLayer layer = (OSMLayer) spatialService.getOrCreateLayer(layerName, OSMGeometryEncoder.class, OSMLayer.class);
-		assertNotNull("OSM Layer index should not be null", layer.getIndex());
-		assertNotNull("OSM Layer index envelope should not be null", layer.getIndex().getBoundingBox());
-		Envelope bbox = Utilities.fromNeo4jToJts(layer.getIndex().getBoundingBox());
-		debugEnvelope(bbox, layerName, "bbox");
-		// ((RTreeIndex)layer.getIndex()).debugIndexTree();
-		checkIndexAndFeatureCount(layer);
-		checkChangesetsAndUsers(layer);
-		checkOSMSearch(layer);
-=======
+        }
+        boolean[] pointsTestModes = new boolean[]{true, false};
+        boolean[] batchTestModes = new boolean[]{true, false};
+        if (spatialTestModeX != null) {
+            if (spatialTestModeX.equals("suppressBatch")) {
+                batchTestModes = new boolean[]{false};
+            } else if (spatialTestModeX.equals("suppressGraph")) {
+                batchTestModes = new boolean[]{true};
+            }
+        }
+
+        // Finally build the set of complete test cases based on the collection
+        // above
+        for (final String layerName : layersToTest) {
+            for (final boolean includePoints : pointsTestModes) {
+                for (final boolean useBatchInserter : batchTestModes) {
+                    suite.addTest(new TestOSMImport(layerName, includePoints, useBatchInserter) {
+                        public void runTest() {
+                            try {
+                                runImport(layerName, includePoints, useBatchInserter);
+                            } catch (Exception e) {
+                                e.printStackTrace();
+                                throw new SpatialDatabaseException(e.getMessage(), e);
+                            }
+                        }
+                    });
+                }
+            }
+        }
+        System.out.println("This suite has " + suite.testCount() + " tests");
+        for (int i = 0; i < suite.testCount(); i++) {
+            System.out.println("\t" + suite.testAt(i).toString());
+        }
+        return suite;
+    }
+
+    protected static String checkOSMFile(String osm) {
+        File osmFile = new File(osm);
+        if (!osmFile.exists()) {
+            osmFile = new File(new File("osm"), osm);
+            if (!osmFile.exists()) {
+                return null;
+            }
+        }
+        return osmFile.getPath();
+    }
+
+    protected static void checkOSMLayer(GraphDatabaseService graphDatabaseService, String layerName) throws IOException {
         try (Transaction tx = graphDatabaseService.beginTx()) {
             SpatialDatabaseService spatialService = new SpatialDatabaseService(graphDatabaseService);
             OSMLayer layer = (OSMLayer) spatialService.getOrCreateLayer(layerName, OSMGeometryEncoder.class, OSMLayer.class);
@@ -198,182 +129,223 @@
             assertNotNull("OSM Layer index envelope should not be null", layer.getIndex().getBoundingBox());
             Envelope bbox = Utilities.fromNeo4jToJts(layer.getIndex().getBoundingBox());
             debugEnvelope(bbox, layerName, "bbox");
-            System.out.println("((RTreeIndex)layer.getIndex()).getBoundingBox(); = " + ((RTreeIndex) layer.getIndex()).getBoundingBox());
+            // ((RTreeIndex)layer.getIndex()).debugIndexTree();
             checkIndexAndFeatureCount(layer);
             checkChangesetsAndUsers(layer);
             checkOSMSearch(layer);
             tx.success();
         }
->>>>>>> 5f6041ae
-	}
-
-	public static void checkOSMSearch(OSMLayer layer) throws IOException {
-		OSMDataset osm = (OSMDataset) layer.getDataset();
-		Way way = null;
-		int count = 0;
-		for (Way wayNode : osm.getWays()) {
-			way = wayNode;
-			if (count++ > 100)
-				break;
-		}
-		assertNotNull("Should be at least one way", way);
-		Envelope bbox = way.getEnvelope();
-		runSearches(layer, bbox, true);
-		org.neo4j.collections.rtree.Envelope layerBBox = layer.getIndex().getBoundingBox();
-		double[] centre = layerBBox.centre();
-		double width = layerBBox.getWidth() / 100.0;
-		double height = layerBBox.getHeight() / 100.0;
-		bbox = new Envelope(centre[0] - width, centre[0] + width, centre[1] - height, centre[1] + height);
-		runSearches(layer, bbox, false);
-	}
-
-	private static void runSearches(OSMLayer layer, Envelope bbox, boolean willHaveResult) {
-		for (int i = 0; i < 4; i++) {
-			Geometry searchArea = layer.getGeometryFactory().toGeometry(bbox);
-			runWithinSearch(layer, searchArea, willHaveResult);
-			bbox.expandBy(bbox.getWidth(), bbox.getHeight());
-		}
-	}
-
-	private static void runWithinSearch(OSMLayer layer, Geometry searchArea, boolean willHaveResult) {
-		long start = System.currentTimeMillis();
-		List<SpatialDatabaseRecord> results = OSMGeoPipeline
-			.startWithinSearch(layer, searchArea).toSpatialDatabaseRecordList();		
-		long time = System.currentTimeMillis() - start;
-		System.out.println("Took " + time + "ms to find " + results.size() + " search results in layer " + layer.getName()
-				+ " using search within " + searchArea);
-		if (willHaveResult)
-			assertTrue("Should be at least one result, but got zero", results.size() > 0);
-	}
-
-	public static void debugEnvelope(Envelope bbox, String layer, String name) {
-		System.out.println("Layer '" + layer + "' has envelope '" + name + "': " + bbox);
-		System.out.println("\tX: [" + bbox.getMinX() + ":" + bbox.getMaxX() + "]");
-		System.out.println("\tY: [" + bbox.getMinY() + ":" + bbox.getMaxY() + "]");
-	}
-
-	public static void checkIndexAndFeatureCount(Layer layer) throws IOException {
-		if (layer.getIndex().count() < 1) {
-			System.out.println("Warning: index count zero: " + layer.getName());
-		}
-		System.out.println("Layer '" + layer.getName() + "' has " + layer.getIndex().count() + " entries in the index");
-		DataStore store = new Neo4jSpatialDataStore(layer.getSpatialDatabase().getDatabase());
-		SimpleFeatureCollection features = store.getFeatureSource(layer.getName()).getFeatures();
-		System.out.println("Layer '" + layer.getName() + "' has " + features.size() + " features");
-		assertEquals("FeatureCollection.size for layer '" + layer.getName() + "' not the same as index count", layer.getIndex()
-				.count(), features.size());
-	}
-
-	public static void checkChangesetsAndUsers(OSMLayer layer) {
-		double totalMatch = 0.0;
-		int waysMatched = 0;
-		int waysCounted = 0;
-		int nodesCounted = 0;
-		int waysMissing = 0;
-		int nodesMissing = 0;
-		int usersMissing = 0;
-		float maxMatch = 0.0f;
-		float minMatch = 1.0f;
-		HashMap<Long, Integer> userNodeCount = new HashMap<Long, Integer>();
-		HashMap<Long, String> userNames = new HashMap<Long, String>();
-		HashMap<Long, Long> userIds = new HashMap<Long, Long>();
-		OSMDataset dataset = (OSMDataset) layer.getDataset();
-		for (Node way : dataset.getAllWayNodes()) {
-			int node_count = 0;
-			int match_count = 0;
-			assertNull("Way has changeset property", way.getProperty("changeset", null));
-			Node wayChangeset = dataset.getChangeset(way);
-			if (wayChangeset != null) {
-				long wayCS = (Long) wayChangeset.getProperty("changeset");
-				for (Node node : dataset.getWayNodes(way)) {
-					assertNull("Node has changeset property", node.getProperty("changeset", null));
-					Node nodeChangeset = dataset.getChangeset(node);
-					if (nodeChangeset == null) {
-						nodesMissing++;
-					} else {
-						long nodeCS = (Long) nodeChangeset.getProperty("changeset");
-						if (nodeChangeset.equals(wayChangeset)) {
-							match_count++;
-						} else {
-							assertFalse("Two changeset nodes should not have the same changeset number: way(" + wayCS + ")==node("
-									+ nodeCS + ")", wayCS == nodeCS);
-						}
-						Node user = dataset.getUser(nodeChangeset);
-						if (user != null) {
-							long userid = user.getId();
-							if (userNodeCount.containsKey(userid)) {
-								userNodeCount.put(userid, userNodeCount.get(userid) + 1);
-							} else {
-								userNodeCount.put(userid, 1);
-								userNames.put(userid, (String) user.getProperty("name", null));
-								userIds.put(userid, (Long) user.getProperty("uid", null));
-							}
-						} else {
-							if (usersMissing++ < 10) {
-								System.out.println("Changeset " + nodeCS + " should have user: " + nodeChangeset);
-							}
-						}
-					}
-					node_count++;
-				}
-			} else {
-				waysMissing++;
-			}
-			if (node_count > 0) {
-				waysMatched++;
-				float match = ((float) match_count) / ((float) node_count);
-				maxMatch = Math.max(maxMatch, match);
-				minMatch = Math.min(minMatch, match);
-				totalMatch += match;
-				nodesCounted += node_count;
-			}
-			waysCounted++;
-		}
-		System.out.println("After checking " + waysCounted + " ways:");
-		System.out.println("\twe found " + waysMatched + " ways with an average of " + (nodesCounted / waysMatched) + " nodes");
-		System.out.println("\tand an average of " + (100.0 * totalMatch / waysMatched) + "% matching changesets");
-		System.out.println("\twith min-match " + (100.0 * minMatch) + "% and max-match " + (100.0 * maxMatch) + "%");
-		System.out.println("\tWays missing changsets: " + waysMissing);
-		System.out.println("\tNodes missing changsets: " + nodesMissing + " (~" + (nodesMissing / waysMatched) + " / way)");
-		System.out.println("\tUnique users: " + userNodeCount.size() + " (with " + usersMissing + " changeset missing users)");
-		ArrayList<ArrayList<Long>> userCounts = new ArrayList<ArrayList<Long>>();
-		for (long user : userNodeCount.keySet()) {
-			int count = userNodeCount.get(user);
-			userCounts.ensureCapacity(count);
-			while (userCounts.size() < count + 1) {
-				userCounts.add(null);
-			}
-			ArrayList<Long> userSet = userCounts.get(count);
-			if (userSet == null) {
-				userSet = new ArrayList<Long>();
-			}
-			userSet.add(user);
-			userCounts.set(count, userSet);
-		}
-		if (userCounts.size() > 1) {
-			System.out.println("\tTop 20 users (nodes: users):");
-			for (int ui = userCounts.size() - 1, i = 0; i < 20 && ui >= 0; ui--) {
-				ArrayList<Long> userSet = userCounts.get(ui);
-				if (userSet != null && userSet.size() > 0) {
-					i++;
-					StringBuffer us = new StringBuffer();
-					for (long user : userSet) {
-						Node userNode = layer.getSpatialDatabase().getDatabase().getNodeById(user);
-						int csCount = 0;
-						for (@SuppressWarnings("unused")
-						Relationship rel : userNode.getRelationships(OSMRelation.USER, Direction.INCOMING)) {
-							csCount++;
-						}
-						String name = userNames.get(user);
-						Long uid = userIds.get(user);
-						if (us.length() > 0) {
-							us.append(", ");
-						}
-						us.append("" + name + " (uid=" + uid + ", id=" + user + ", changesets=" + csCount + ")");
-					}
-					System.out.println("\t\t" + ui + ": " + us.toString());
-				}
-			}
-		}
-	}
+    }
+
+    public static void checkOSMSearch(OSMLayer layer) throws IOException {
+        OSMDataset osm = (OSMDataset) layer.getDataset();
+        Way way = null;
+        int count = 0;
+        for (Way wayNode : osm.getWays()) {
+            way = wayNode;
+            if (count++ > 100)
+                break;
+        }
+        assertNotNull("Should be at least one way", way);
+        Envelope bbox = way.getEnvelope();
+        runSearches(layer, bbox, true);
+        org.neo4j.collections.rtree.Envelope layerBBox = layer.getIndex().getBoundingBox();
+        double[] centre = layerBBox.centre();
+        double width = layerBBox.getWidth() / 100.0;
+        double height = layerBBox.getHeight() / 100.0;
+        bbox = new Envelope(centre[0] - width, centre[0] + width, centre[1] - height, centre[1] + height);
+        runSearches(layer, bbox, false);
+    }
+
+    private static void runSearches(OSMLayer layer, Envelope bbox, boolean willHaveResult) {
+        for (int i = 0; i < 4; i++) {
+            Geometry searchArea = layer.getGeometryFactory().toGeometry(bbox);
+            runWithinSearch(layer, searchArea, willHaveResult);
+            bbox.expandBy(bbox.getWidth(), bbox.getHeight());
+        }
+    }
+
+    private static void runWithinSearch(OSMLayer layer, Geometry searchArea, boolean willHaveResult) {
+        long start = System.currentTimeMillis();
+        List<SpatialDatabaseRecord> results = OSMGeoPipeline
+                .startWithinSearch(layer, searchArea).toSpatialDatabaseRecordList();
+        long time = System.currentTimeMillis() - start;
+        System.out.println("Took " + time + "ms to find " + results.size() + " search results in layer " + layer.getName()
+                + " using search within " + searchArea);
+        if (willHaveResult)
+            assertTrue("Should be at least one result, but got zero", results.size() > 0);
+    }
+
+    public static void debugEnvelope(Envelope bbox, String layer, String name) {
+        System.out.println("Layer '" + layer + "' has envelope '" + name + "': " + bbox);
+        System.out.println("\tX: [" + bbox.getMinX() + ":" + bbox.getMaxX() + "]");
+        System.out.println("\tY: [" + bbox.getMinY() + ":" + bbox.getMaxY() + "]");
+    }
+
+    public static void checkIndexAndFeatureCount(Layer layer) throws IOException {
+        if (layer.getIndex().count() < 1) {
+            System.out.println("Warning: index count zero: " + layer.getName());
+        }
+        System.out.println("Layer '" + layer.getName() + "' has " + layer.getIndex().count() + " entries in the index");
+        DataStore store = new Neo4jSpatialDataStore(layer.getSpatialDatabase().getDatabase());
+        SimpleFeatureCollection features = store.getFeatureSource(layer.getName()).getFeatures();
+        System.out.println("Layer '" + layer.getName() + "' has " + features.size() + " features");
+        assertEquals("FeatureCollection.size for layer '" + layer.getName() + "' not the same as index count", layer.getIndex()
+                .count(), features.size());
+    }
+
+    public static void checkChangesetsAndUsers(OSMLayer layer) {
+        double totalMatch = 0.0;
+        int waysMatched = 0;
+        int waysCounted = 0;
+        int nodesCounted = 0;
+        int waysMissing = 0;
+        int nodesMissing = 0;
+        int usersMissing = 0;
+        float maxMatch = 0.0f;
+        float minMatch = 1.0f;
+        HashMap<Long, Integer> userNodeCount = new HashMap<Long, Integer>();
+        HashMap<Long, String> userNames = new HashMap<Long, String>();
+        HashMap<Long, Long> userIds = new HashMap<Long, Long>();
+        OSMDataset dataset = (OSMDataset) layer.getDataset();
+        for (Node way : dataset.getAllWayNodes()) {
+            int node_count = 0;
+            int match_count = 0;
+            assertNull("Way has changeset property", way.getProperty("changeset", null));
+            Node wayChangeset = dataset.getChangeset(way);
+            if (wayChangeset != null) {
+                long wayCS = (Long) wayChangeset.getProperty("changeset");
+                for (Node node : dataset.getWayNodes(way)) {
+                    assertNull("Node has changeset property", node.getProperty("changeset", null));
+                    Node nodeChangeset = dataset.getChangeset(node);
+                    if (nodeChangeset == null) {
+                        nodesMissing++;
+                    } else {
+                        long nodeCS = (Long) nodeChangeset.getProperty("changeset");
+                        if (nodeChangeset.equals(wayChangeset)) {
+                            match_count++;
+                        } else {
+                            assertFalse("Two changeset nodes should not have the same changeset number: way(" + wayCS + ")==node("
+                                    + nodeCS + ")", wayCS == nodeCS);
+                        }
+                        Node user = dataset.getUser(nodeChangeset);
+                        if (user != null) {
+                            long userid = user.getId();
+                            if (userNodeCount.containsKey(userid)) {
+                                userNodeCount.put(userid, userNodeCount.get(userid) + 1);
+                            } else {
+                                userNodeCount.put(userid, 1);
+                                userNames.put(userid, (String) user.getProperty("name", null));
+                                userIds.put(userid, (Long) user.getProperty("uid", null));
+                            }
+                        } else {
+                            if (usersMissing++ < 10) {
+                                System.out.println("Changeset " + nodeCS + " should have user: " + nodeChangeset);
+                            }
+                        }
+                    }
+                    node_count++;
+                }
+            } else {
+                waysMissing++;
+            }
+            if (node_count > 0) {
+                waysMatched++;
+                float match = ((float) match_count) / ((float) node_count);
+                maxMatch = Math.max(maxMatch, match);
+                minMatch = Math.min(minMatch, match);
+                totalMatch += match;
+                nodesCounted += node_count;
+            }
+            waysCounted++;
+        }
+        System.out.println("After checking " + waysCounted + " ways:");
+        System.out.println("\twe found " + waysMatched + " ways with an average of " + (nodesCounted / waysMatched) + " nodes");
+        System.out.println("\tand an average of " + (100.0 * totalMatch / waysMatched) + "% matching changesets");
+        System.out.println("\twith min-match " + (100.0 * minMatch) + "% and max-match " + (100.0 * maxMatch) + "%");
+        System.out.println("\tWays missing changsets: " + waysMissing);
+        System.out.println("\tNodes missing changsets: " + nodesMissing + " (~" + (nodesMissing / waysMatched) + " / way)");
+        System.out.println("\tUnique users: " + userNodeCount.size() + " (with " + usersMissing + " changeset missing users)");
+        ArrayList<ArrayList<Long>> userCounts = new ArrayList<ArrayList<Long>>();
+        for (long user : userNodeCount.keySet()) {
+            int count = userNodeCount.get(user);
+            userCounts.ensureCapacity(count);
+            while (userCounts.size() < count + 1) {
+                userCounts.add(null);
+            }
+            ArrayList<Long> userSet = userCounts.get(count);
+            if (userSet == null) {
+                userSet = new ArrayList<Long>();
+            }
+            userSet.add(user);
+            userCounts.set(count, userSet);
+        }
+        if (userCounts.size() > 1) {
+            System.out.println("\tTop 20 users (nodes: users):");
+            for (int ui = userCounts.size() - 1, i = 0; i < 20 && ui >= 0; ui--) {
+                ArrayList<Long> userSet = userCounts.get(ui);
+                if (userSet != null && userSet.size() > 0) {
+                    i++;
+                    StringBuffer us = new StringBuffer();
+                    for (long user : userSet) {
+                        Node userNode = layer.getSpatialDatabase().getDatabase().getNodeById(user);
+                        int csCount = 0;
+                        for (@SuppressWarnings("unused")
+                        Relationship rel : userNode.getRelationships(OSMRelation.USER, Direction.INCOMING)) {
+                            csCount++;
+                        }
+                        String name = userNames.get(user);
+                        Long uid = userIds.get(user);
+                        if (us.length() > 0) {
+                            us.append(", ");
+                        }
+                        us.append("" + name + " (uid=" + uid + ", id=" + user + ", changesets=" + csCount + ")");
+                    }
+                    System.out.println("\t\t" + ui + ": " + us.toString());
+                }
+            }
+        }
+    }
+
+    protected void runImport(String osm, boolean includePoints, boolean useBatchInserter) throws Exception {
+        // TODO: Consider merits of using dependency data in target/osm,
+        // downloaded by maven, as done in TestSpatial, versus the test data
+        // commited to source code as done here
+        String osmPath = checkOSMFile(osm);
+        if (osmPath == null) {
+            return;
+        }
+        printDatabaseStats();
+        loadTestOsmData(osm, osmPath, includePoints, useBatchInserter, 1000);
+        checkOSMLayer(graphDb(), osm);
+        printDatabaseStats();
+    }
+
+    protected void loadTestOsmData(String layerName, String osmPath, boolean includePoints, boolean useBatchInserter,
+                                   int commitInterval) throws Exception {
+        System.out.println("\n=== Loading layer " + layerName + " from " + osmPath + ", includePoints=" + includePoints
+                + ", useBatchInserter=" + useBatchInserter + " ===");
+        if (useBatchInserter) {
+            reActivateDatabase(false, true, false);
+        }
+        long start = System.currentTimeMillis();
+        // START SNIPPET: importOsm
+        OSMImporter importer = new OSMImporter(layerName, new ConsoleListener());
+        importer.setCharset(Charset.forName("UTF-8"));
+        if (useBatchInserter) {
+            importer.importFile(getBatchInserter(), osmPath, includePoints);
+            reActivateDatabase(false, false, false);
+        } else {
+            importer.importFile(graphDb(), osmPath, includePoints, 5000, true);
+        }
+        // END SNIPPET: importOsm
+        // Weird hack to force GC on large loads
+        if (System.currentTimeMillis() - start > 300000) {
+            for (int i = 0; i < 3; i++) {
+                System.gc();
+                Thread.sleep(1000);
+            }
+        }
+        importer.reIndex(graphDb(), commitInterval, includePoints, false);
+    }
 }