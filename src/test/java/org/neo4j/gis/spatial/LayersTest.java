/**
 * Copyright (c) 2010-2013 "Neo Technology,"
 * Network Engine for Objects in Lund AB [http://neotechnology.com]
 *
 * This file is part of Neo4j.
 *
 * Neo4j is free software: you can redistribute it and/or modify
 * it under the terms of the GNU Affero General Public License as
 * published by the Free Software Foundation, either version 3 of the
 * License, or (at your option) any later version.
 *
 * This program is distributed in the hope that it will be useful,
 * but WITHOUT ANY WARRANTY; without even the implied warranty of
 * MERCHANTABILITY or FITNESS FOR A PARTICULAR PURPOSE.  See the
 * GNU Affero General Public License for more details.
 *
 * You should have received a copy of the GNU Affero General Public License
 * along with this program. If not, see <http://www.gnu.org/licenses/>.
 */
package org.neo4j.gis.spatial;

<<<<<<< HEAD
=======

import com.vividsolutions.jts.geom.Coordinate;
import com.vividsolutions.jts.geom.CoordinateList;
import com.vividsolutions.jts.geom.Envelope;
import com.vividsolutions.jts.geom.LineString;

>>>>>>> 7584fd5f
import java.io.File;
import java.lang.reflect.Method;
import java.util.ArrayList;
import java.util.List;
import java.util.Map;
import java.util.Random;
import java.util.stream.Collectors;
import java.util.stream.IntStream;

import com.vividsolutions.jts.geom.*;
import org.apache.commons.io.FileUtils;
import org.junit.Test;
import org.neo4j.gis.spatial.encoders.SimpleGraphEncoder;
import org.neo4j.gis.spatial.encoders.SimplePointEncoder;
import org.neo4j.gis.spatial.encoders.SimplePropertyEncoder;
import org.neo4j.gis.spatial.osm.OSMGeometryEncoder;
import org.neo4j.gis.spatial.osm.OSMLayer;
import org.neo4j.gis.spatial.pipes.GeoPipeline;

import org.neo4j.gis.spatial.rtree.ProgressLoggingListener;
import org.neo4j.gis.spatial.rtree.RTreeIndex;
import org.neo4j.gis.spatial.rtree.RTreeRelationshipTypes;
import org.neo4j.graphdb.*;
import org.neo4j.graphdb.event.TransactionData;
import org.neo4j.graphdb.factory.GraphDatabaseFactory;
<<<<<<< HEAD
import org.neo4j.graphdb.index.Index;

import javax.measure.unit.SI;

=======

import java.io.File;
import java.util.ArrayList;
import java.util.List;
import java.util.Random;
import javax.measure.unit.SI;
>>>>>>> 7584fd5f

public class LayersTest extends Neo4jTestCase
{

    @Test
    public void testBasicLayerOperations()
    {
        SpatialDatabaseService spatialService = new SpatialDatabaseService(
                graphDb() );
        Layer layer = spatialService.getLayer( "test" );
        assertNull( layer );
        layer = spatialService.createWKBLayer( "test" );
        assertNotNull( layer );
        assertTrue( "Should be a default layer", layer instanceof DefaultLayer );
        spatialService.deleteLayer(layer.getName(), new ProgressLoggingListener("deleting layer '" + layer.getName() + "'", System.out));
        assertNull( spatialService.getLayer( layer.getName() ) );
    }

    @Test
    public void testPointLayer()
    {
        SpatialDatabaseService db = new SpatialDatabaseService( graphDb() );
        EditableLayer layer = (EditableLayer) db.createLayer("test", SimplePointEncoder.class, EditableLayerImpl.class, "lon:lat");
        assertNotNull( layer );
        SpatialDatabaseRecord record = layer.add( layer.getGeometryFactory().createPoint(
                new Coordinate( 15.3, 56.2 ) ) );
        assertNotNull( record );
        // finds geometries that contain the given geometry
        try (Transaction tx = graphDb().beginTx()) {
            List<SpatialDatabaseRecord> results = GeoPipeline
        	.startContainSearch(layer, layer.getGeometryFactory().toGeometry(new Envelope(15.0, 16.0, 56.0, 57.0)))
        	.toSpatialDatabaseRecordList();
        
            // should not be contained
            assertEquals( 0, results.size() );

            results = GeoPipeline
                .startWithinSearch(layer, layer.getGeometryFactory().toGeometry(new Envelope(15.0, 16.0, 56.0, 57.0)))
                .toSpatialDatabaseRecordList();

            assertEquals( 1, results.size() );
            tx.success();
        }
        db.deleteLayer(layer.getName(), new ProgressLoggingListener("deleting layer '" + layer.getName() + "'", System.out));
        assertNull( db.getLayer( layer.getName() ) );
    }

    @Test
    public void testDeleteGeometry()
    {
        SpatialDatabaseService db = new SpatialDatabaseService( graphDb() );
        EditableLayer layer = (EditableLayer) db.createLayer("test", SimplePointEncoder.class, EditableLayerImpl.class, "lon:lat");
        assertNotNull( layer );
        SpatialDatabaseRecord record = layer.add( layer.getGeometryFactory().createPoint(
                new Coordinate( 15.3, 56.2 ) ) );
        assertNotNull( record );
        // try to remove the geometry
        layer.delete( record.getNodeId() );
    }

    
    @Test
    public void testEditableLayer()
    {
        SpatialDatabaseService db = new SpatialDatabaseService( graphDb() );
        EditableLayer layer = (EditableLayer) db.getOrCreateEditableLayer( "test" );
        assertNotNull( layer );
        SpatialDatabaseRecord record = layer.add( layer.getGeometryFactory().createPoint(
                new Coordinate( 15.3, 56.2 ) ) );
        assertNotNull( record );

        try (Transaction tx = graphDb().beginTx()) {

            // finds geometries that contain the given geometry
            List<SpatialDatabaseRecord> results = GeoPipeline
                .startContainSearch(layer, layer.getGeometryFactory().toGeometry(new Envelope(15.0, 16.0, 56.0, 57.0)))
                .toSpatialDatabaseRecordList();

            // should not be contained
            assertEquals( 0, results.size() );

            results = GeoPipeline
                .startWithinSearch(layer, layer.getGeometryFactory().toGeometry(new Envelope(15.0, 16.0, 56.0, 57.0)))
                .toSpatialDatabaseRecordList();

            assertEquals( 1, results.size() );
            tx.success();
        }
    }

    @Test
    public void testSnapToLine()
    {
        SpatialDatabaseService db = new SpatialDatabaseService( graphDb() );
        EditableLayer layer = (EditableLayer) db.getOrCreateEditableLayer( "roads" );
        Coordinate crossing_bygg_förstadsgatan = new Coordinate( 13.0171471,
                55.6074148 );
        Coordinate[] waypoints_förstadsgatan = {
                new Coordinate( 13.0201511, 55.6066846 ),
                crossing_bygg_förstadsgatan };
        LineString östra_förstadsgatan_malmö = layer.getGeometryFactory().createLineString(
                waypoints_förstadsgatan );
        Coordinate[] waypoints_byggmästaregatan = {
                crossing_bygg_förstadsgatan,
                new Coordinate( 13.0182092, 55.6088238 ) };
        LineString byggmästaregatan_malmö = layer.getGeometryFactory().createLineString(
                waypoints_byggmästaregatan );
        LineString[] test_way_segments = { byggmästaregatan_malmö,
                östra_förstadsgatan_malmö };
        /* MultiLineString test_way = */ layer.getGeometryFactory().createMultiLineString(
                test_way_segments );
        // Coordinate slussgatan14 = new Coordinate( 13.0181127, 55.608236 );
        //TODO now determine the nearest point on test_way to slussis

    }

    @Test
    public void testEditableLayers()
    {
        SpatialDatabaseService spatialService = new SpatialDatabaseService(
                graphDb() );
        testSpecificEditableLayer( spatialService,
                (EditableLayer) spatialService.createLayer(
                        "test dynamic layer with property encoder",
                        SimplePropertyEncoder.class, DynamicLayer.class ) );
        testSpecificEditableLayer( spatialService,
                (EditableLayer) spatialService.createLayer(
                        "test dynamic layer with graph encoder",
                        SimpleGraphEncoder.class, DynamicLayer.class ) );
        testSpecificEditableLayer( spatialService,
                (EditableLayer) spatialService.createLayer(
                        "test OSM layer with OSM encoder",
                        OSMGeometryEncoder.class, OSMLayer.class ) );
        testSpecificEditableLayer( spatialService,
                (EditableLayer) spatialService.createLayer(
                        "test editable layer with property encoder",
                        SimplePropertyEncoder.class, EditableLayerImpl.class ) );
        testSpecificEditableLayer( spatialService,
                (EditableLayer) spatialService.createLayer(
                        "test editable layer with graph encoder",
                        SimpleGraphEncoder.class, EditableLayerImpl.class ) );
        testSpecificEditableLayer( spatialService,
                (EditableLayer) spatialService.createLayer(
                        "test editable layer with OSM encoder",
                        OSMGeometryEncoder.class, EditableLayerImpl.class ) );
    }

    private Layer testSpecificEditableLayer(
            SpatialDatabaseService spatialService, EditableLayer layer )
    {
        assertNotNull( layer );
        assertTrue( "Should be a dynamic layer", layer instanceof EditableLayer );
        layer = (EditableLayer) spatialService.getLayer( layer.getName() );
        assertNotNull( layer );
        assertTrue( "Should be a dynamic layer", layer instanceof EditableLayer );

        CoordinateList coordinates = new CoordinateList();
        coordinates.add( new Coordinate( 13.1, 56.2 ), false );
        coordinates.add( new Coordinate( 13.2, 56.0 ), false );
        coordinates.add( new Coordinate( 13.3, 56.2 ), false );
        coordinates.add( new Coordinate( 13.2, 56.0 ), false );
        coordinates.add( new Coordinate( 13.1, 56.2 ), false );
        coordinates.add( new Coordinate( 13.0, 56.0 ), false );
        layer.add( layer.getGeometryFactory().createLineString(
                coordinates.toCoordinateArray() ) );

        coordinates = new CoordinateList();
        coordinates.add( new Coordinate( 14.1, 56.0 ), false );
        coordinates.add( new Coordinate( 14.3, 56.1 ), false );
        coordinates.add( new Coordinate( 14.2, 56.1 ), false );
        coordinates.add( new Coordinate( 14.0, 56.0 ), false );
        layer.add( layer.getGeometryFactory().createLineString(
                coordinates.toCoordinateArray() ) );

        // TODO this test is not complete

        try (Transaction tx = graphDb().beginTx()) {
            printResults(layer, GeoPipeline
                    .startIntersectSearch(layer, layer.getGeometryFactory().toGeometry(new Envelope(13.2, 14.1, 56.1, 56.2)))
                    .toSpatialDatabaseRecordList());

            printResults(layer, GeoPipeline
                    .startContainSearch(layer, layer.getGeometryFactory().toGeometry(new Envelope(12.0, 15.0, 55.0, 57.0)))
                    .toSpatialDatabaseRecordList());
            tx.success();
        }
        return layer;
    }

    private void printResults(Layer layer, List<SpatialDatabaseRecord> results)
    {
        System.out.println( "\tTesting layer '" + layer.getName() + "' (class "
                            + layer.getClass() + "), found results: "
                            + results.size() );
        for ( SpatialDatabaseRecord r : results )
        {
            System.out.println( "\t\tGeometry: " + r );
        }
    }

    @Test
    public void testShapefileExport() throws Exception
    {
        ShapefileExporter exporter = new ShapefileExporter( graphDb() );
        exporter.setExportDir( "target/export" );
        ArrayList<Layer> layers = new ArrayList<Layer>();
        SpatialDatabaseService spatialService = new SpatialDatabaseService(
                graphDb() );

        layers.add( testSpecificEditableLayer( spatialService,
                (EditableLayer) spatialService.createLayer(
                        "test dynamic layer with property encoder",
                        SimplePropertyEncoder.class, DynamicLayer.class ) ) );
        layers.add( testSpecificEditableLayer( spatialService,
                (EditableLayer) spatialService.createLayer(
                        "test dynamic layer with graph encoder",
                        SimpleGraphEncoder.class, DynamicLayer.class ) ) );
        layers.add( testSpecificEditableLayer( spatialService,
                (EditableLayer) spatialService.createLayer(
                        "test dynamic layer with OSM encoder",
                        OSMGeometryEncoder.class, OSMLayer.class ) ) );
        Exception osmExportException = null;
        try (Transaction tx = graphDb().beginTx())
        {
            for ( Layer layer : layers )
            {
                exporter.exportLayer( layer.getName() );
            }
            tx.success();
        }
        catch ( Exception e )
        {
            if ( e.getMessage().contains(
                    "com.vividsolutions.jts.geom.Geometry" ) )
            {
                osmExportException = e;
            }
            else
            {
                throw e;
            }
        }
        assertNotNull(
                "Missing expected shapefile export exception from multi-geometry OSM layer",
                osmExportException );
    }


    @Test
    public void testIndexAccessAfterBulkInsertion() throws Exception {
        // Use these two lines if you want to examine the output.
//        File dbPath = new File("target/var/BulkTest");
//        GraphDatabaseService db = new GraphDatabaseFactory().newEmbeddedDatabase(dbPath.getCanonicalPath());
        GraphDatabaseService db = graphDb();
        SpatialDatabaseService sdbs = new SpatialDatabaseService(db);
        EditableLayer layer = sdbs.getOrCreatePointLayer("Coordinates", "lat", "lon");

        Random rand = new Random();

        try(Transaction tx = db.beginTx()){
            List<Node> coordinateNodes = new ArrayList<>();
            for(int i=0; i<1000; i++) {
                Node node = db.createNode();
                node.addLabel(Label.label("Coordinates"));
                node.setProperty("lat", rand.nextDouble());
                node.setProperty("lon", rand.nextDouble());
                coordinateNodes.add(node);
            }
            layer.addAll(coordinateNodes);
            tx.success();
        }

        try(Transaction tx=db.beginTx()){ // 'points',{longitude:15.0,latitude:60.0},100
            Result result = db.execute("CALL spatial.withinDistance('Coordinates',{longitude:0.5, latitude:0.5},1000.0) yield node as malmo");
            int i=0;
            ResourceIterator thing = result.columnAs("malmo");
            while(thing.hasNext()){
                assertNotNull(thing.next());
                i++;
            }
            assertEquals(i, 1000);
            tx.success();
        }

        try(Transaction tx = db.beginTx()){
            String cypher = "MATCH ()-[:RTREE_ROOT]->(n)\n" +
                    "MATCH (n)-[:RTREE_CHILD]->(m)-[:RTREE_REFERENCE]->(p)\n" +
                    "RETURN COUNT(p)";
            Result result = db.execute(cypher);
//           System.out.println(result.columns().toString());
            Object obj = result.columnAs("COUNT(p)").next();
            assertTrue(obj instanceof Long);
            assertTrue(((Long) obj).equals(1000L));
            tx.success();
        }

        db.shutdown();


    }

<<<<<<< HEAD
    @Test
    public void testTreeBuildFromScratch() throws Exception {
        File dbPath = new File("target/var/BulkTest2");
        GraphDatabaseService db = new GraphDatabaseFactory().newEmbeddedDatabase(dbPath);
//        GraphDatabaseService db = graphDb();

        SpatialDatabaseService sdbs = new SpatialDatabaseService(db);
        try {
            GeometryEncoder encoder = new SimplePointEncoder();

            Method buildRTreeFromScratch = RTreeIndex.class.getDeclaredMethod("buildRtreeFromScratch", Node.class, List.class, double.class, int.class);
            buildRTreeFromScratch.setAccessible(true);

            Method expectedHeight = RTreeIndex.class.getDeclaredMethod("expectedHeight", double.class, int.class);
            expectedHeight.setAccessible(true);

            Random random = new Random();
            random.setSeed(42);

            List<Integer> range = IntStream.rangeClosed(1, 300).boxed().collect(Collectors.toList());
            //test over the transiton from two to three deep trees
            range.addAll(IntStream.rangeClosed(4700, 5000).boxed().collect(Collectors.toList()));

            for (int i : range) {
                System.out.println("Building a Tree with " + Integer.toString(i)+ " nodes");
                try (Transaction tx = db.beginTx()) {

                    RTreeIndex rtree = new RTreeIndex(
                            sdbs.getDatabase(),
                            sdbs.getDatabase().createNode(),
                            encoder
                    );
                    List<Node> coords = new ArrayList<>(i);
                    for (int j = 0; j < i; j++) {
                        Node n = db.createNode(Label.label("Coordinate"));
                        n.setProperty(SimplePointEncoder.DEFAULT_X, random.nextDouble() * 90.0);
                        n.setProperty(SimplePointEncoder.DEFAULT_Y, random.nextDouble() * 90.0);
                        Geometry geometry = encoder.decodeGeometry(n);
                        // add BBOX to Node if it's missing
                        encoder.encodeGeometry(geometry, n);
                        coords.add(n);
                        //                   layer.add(n);
                    }

                    buildRTreeFromScratch.invoke(rtree, rtree.getIndexRoot(), coords, 0.7, 4);
                    RTreeTestUtils testUtils = new RTreeTestUtils(rtree);

                    Map<Long, Long> results = testUtils.get_height_map(db, rtree.getIndexRoot());
                    assertEquals(1, results.size());
                    assertEquals((int) expectedHeight.invoke(rtree, 0.7, coords.size()), results.keySet().iterator().next().intValue());
                    assertTrue(results.values().iterator().next().intValue() == coords.size());
                    tx.success();
                }
            }
        }
        finally {
            sdbs.getDatabase().shutdown();
            FileUtils.deleteDirectory(dbPath);
        }
    }

    @Test
    public void testRTreeBulkInsertion() throws Exception {
        // Use these two lines if you want to examine the output.
        File dbPath = new File("target/var/BulkTest");
        GraphDatabaseService db = new GraphDatabaseFactory().newEmbeddedDatabase(dbPath);
//        GraphDatabaseService db = graphDb();

        SpatialDatabaseService sdbs = new SpatialDatabaseService(db);
        try {
            int N = 10000;
            int Q = 40;
            Random random = new Random();
            random.setSeed(42);
            //        random.setSeed(42);
            // leads to: Caused by: org.neo4j.kernel.impl.store.InvalidRecordException: Node[142794,used=false,rel=-1,prop=-1,labels=Inline(0x0:[]),light,secondaryUnitId=-1] not in use

            long totalTimeStart = System.currentTimeMillis();
            for (int j = 1; j < Q+1; j++) {
                System.out.println("BulkLoadingTestRun " + j);
                try (Transaction tx = db.beginTx()) {


                    EditableLayer layer = sdbs.getOrCreatePointLayer("BulkLoader", "lat", "lon");
                    List<Node> coords = new ArrayList<>(N);
                    for (int i = 0; i < N; i++) {
                        Node n = db.createNode(Label.label("Coordinate"));
                        n.setProperty("lat", random.nextDouble() * 90.0);
                        n.setProperty("lon", random.nextDouble() * 90.0);
                        coords.add(n);
                        //                   layer.add(n);
                    }
                    long time = System.currentTimeMillis();

                    layer.addAll(coords);
                    System.out.println("********************** time taken to load " + N + " records: " + (System.currentTimeMillis() - time) + "ms");

                    RTreeIndex rtree = (RTreeIndex) layer.getIndex();
                    RTreeTestUtils utils = new RTreeTestUtils(rtree);
                    assertTrue(utils.check_balance(db, rtree.getIndexRoot()));


                    tx.success();
                }
            }
            System.out.println("Total Time for " + (N * Q) + " Nodes in " + Q + " Batches of " + N + " is: ");
            System.out.println(((System.currentTimeMillis() - totalTimeStart) / 1000) + " seconds");

            try (Transaction tx = db.beginTx()) {
                String cypher = "MATCH ()-[:RTREE_ROOT]->(n)\n" +
                        "MATCH (n)-[:RTREE_CHILD]->(m)-[:RTREE_CHILD]->(p)-[:RTREE_REFERENCE]->(q)\n" +
                        "RETURN COUNT(q) as count";
                Result result = db.execute(cypher);
                System.out.println(result.columns().toString());
                long count = result.<Long>columnAs("count").next();
                assertEquals(N * Q, count);
                tx.success();
            }

            try (Transaction tx = db.beginTx()) {
                Layer layer = sdbs.getLayer("BulkLoader");
                RTreeIndex rtree = (RTreeIndex) layer.getIndex();

                Node root = rtree.getIndexRoot();
                List<Node> children = new ArrayList<>(100);
                for (Relationship r : root.getRelationships(RTreeRelationshipTypes.RTREE_CHILD, Direction.OUTGOING)) {
                    children.add(r.getEndNode());
                }
                RTreeTestUtils utils = new RTreeTestUtils(rtree);
                double root_overlap = utils.calculate_overlap(root);
                assertTrue(root_overlap < 0.01); //less than one percent
                System.out.println("********* Bulk Overlap Percentage" + Double.toString(root_overlap));

                double average_child_overlap = children.stream().mapToDouble(utils::calculate_overlap).average().getAsDouble();
                assertTrue(average_child_overlap < 0.02);
                System.out.println("*********** Bulk Average Child Overlap Percentage" + Double.toString(average_child_overlap));
                tx.success();


            }
        }
        finally {
                sdbs.getDatabase().shutdown();
                FileUtils.deleteDirectory(dbPath);
            }
    }
=======
>>>>>>> 7584fd5f
}<|MERGE_RESOLUTION|>--- conflicted
+++ resolved
@@ -19,15 +19,12 @@
  */
 package org.neo4j.gis.spatial;
 
-<<<<<<< HEAD
-=======
 
 import com.vividsolutions.jts.geom.Coordinate;
 import com.vividsolutions.jts.geom.CoordinateList;
 import com.vividsolutions.jts.geom.Envelope;
 import com.vividsolutions.jts.geom.LineString;
 
->>>>>>> 7584fd5f
 import java.io.File;
 import java.lang.reflect.Method;
 import java.util.ArrayList;
@@ -53,19 +50,12 @@
 import org.neo4j.graphdb.*;
 import org.neo4j.graphdb.event.TransactionData;
 import org.neo4j.graphdb.factory.GraphDatabaseFactory;
-<<<<<<< HEAD
-import org.neo4j.graphdb.index.Index;
-
-import javax.measure.unit.SI;
-
-=======
 
 import java.io.File;
 import java.util.ArrayList;
 import java.util.List;
 import java.util.Random;
 import javax.measure.unit.SI;
->>>>>>> 7584fd5f
 
 public class LayersTest extends Neo4jTestCase
 {
@@ -367,153 +357,4 @@
 
     }
 
-<<<<<<< HEAD
-    @Test
-    public void testTreeBuildFromScratch() throws Exception {
-        File dbPath = new File("target/var/BulkTest2");
-        GraphDatabaseService db = new GraphDatabaseFactory().newEmbeddedDatabase(dbPath);
-//        GraphDatabaseService db = graphDb();
-
-        SpatialDatabaseService sdbs = new SpatialDatabaseService(db);
-        try {
-            GeometryEncoder encoder = new SimplePointEncoder();
-
-            Method buildRTreeFromScratch = RTreeIndex.class.getDeclaredMethod("buildRtreeFromScratch", Node.class, List.class, double.class, int.class);
-            buildRTreeFromScratch.setAccessible(true);
-
-            Method expectedHeight = RTreeIndex.class.getDeclaredMethod("expectedHeight", double.class, int.class);
-            expectedHeight.setAccessible(true);
-
-            Random random = new Random();
-            random.setSeed(42);
-
-            List<Integer> range = IntStream.rangeClosed(1, 300).boxed().collect(Collectors.toList());
-            //test over the transiton from two to three deep trees
-            range.addAll(IntStream.rangeClosed(4700, 5000).boxed().collect(Collectors.toList()));
-
-            for (int i : range) {
-                System.out.println("Building a Tree with " + Integer.toString(i)+ " nodes");
-                try (Transaction tx = db.beginTx()) {
-
-                    RTreeIndex rtree = new RTreeIndex(
-                            sdbs.getDatabase(),
-                            sdbs.getDatabase().createNode(),
-                            encoder
-                    );
-                    List<Node> coords = new ArrayList<>(i);
-                    for (int j = 0; j < i; j++) {
-                        Node n = db.createNode(Label.label("Coordinate"));
-                        n.setProperty(SimplePointEncoder.DEFAULT_X, random.nextDouble() * 90.0);
-                        n.setProperty(SimplePointEncoder.DEFAULT_Y, random.nextDouble() * 90.0);
-                        Geometry geometry = encoder.decodeGeometry(n);
-                        // add BBOX to Node if it's missing
-                        encoder.encodeGeometry(geometry, n);
-                        coords.add(n);
-                        //                   layer.add(n);
-                    }
-
-                    buildRTreeFromScratch.invoke(rtree, rtree.getIndexRoot(), coords, 0.7, 4);
-                    RTreeTestUtils testUtils = new RTreeTestUtils(rtree);
-
-                    Map<Long, Long> results = testUtils.get_height_map(db, rtree.getIndexRoot());
-                    assertEquals(1, results.size());
-                    assertEquals((int) expectedHeight.invoke(rtree, 0.7, coords.size()), results.keySet().iterator().next().intValue());
-                    assertTrue(results.values().iterator().next().intValue() == coords.size());
-                    tx.success();
-                }
-            }
-        }
-        finally {
-            sdbs.getDatabase().shutdown();
-            FileUtils.deleteDirectory(dbPath);
-        }
-    }
-
-    @Test
-    public void testRTreeBulkInsertion() throws Exception {
-        // Use these two lines if you want to examine the output.
-        File dbPath = new File("target/var/BulkTest");
-        GraphDatabaseService db = new GraphDatabaseFactory().newEmbeddedDatabase(dbPath);
-//        GraphDatabaseService db = graphDb();
-
-        SpatialDatabaseService sdbs = new SpatialDatabaseService(db);
-        try {
-            int N = 10000;
-            int Q = 40;
-            Random random = new Random();
-            random.setSeed(42);
-            //        random.setSeed(42);
-            // leads to: Caused by: org.neo4j.kernel.impl.store.InvalidRecordException: Node[142794,used=false,rel=-1,prop=-1,labels=Inline(0x0:[]),light,secondaryUnitId=-1] not in use
-
-            long totalTimeStart = System.currentTimeMillis();
-            for (int j = 1; j < Q+1; j++) {
-                System.out.println("BulkLoadingTestRun " + j);
-                try (Transaction tx = db.beginTx()) {
-
-
-                    EditableLayer layer = sdbs.getOrCreatePointLayer("BulkLoader", "lat", "lon");
-                    List<Node> coords = new ArrayList<>(N);
-                    for (int i = 0; i < N; i++) {
-                        Node n = db.createNode(Label.label("Coordinate"));
-                        n.setProperty("lat", random.nextDouble() * 90.0);
-                        n.setProperty("lon", random.nextDouble() * 90.0);
-                        coords.add(n);
-                        //                   layer.add(n);
-                    }
-                    long time = System.currentTimeMillis();
-
-                    layer.addAll(coords);
-                    System.out.println("********************** time taken to load " + N + " records: " + (System.currentTimeMillis() - time) + "ms");
-
-                    RTreeIndex rtree = (RTreeIndex) layer.getIndex();
-                    RTreeTestUtils utils = new RTreeTestUtils(rtree);
-                    assertTrue(utils.check_balance(db, rtree.getIndexRoot()));
-
-
-                    tx.success();
-                }
-            }
-            System.out.println("Total Time for " + (N * Q) + " Nodes in " + Q + " Batches of " + N + " is: ");
-            System.out.println(((System.currentTimeMillis() - totalTimeStart) / 1000) + " seconds");
-
-            try (Transaction tx = db.beginTx()) {
-                String cypher = "MATCH ()-[:RTREE_ROOT]->(n)\n" +
-                        "MATCH (n)-[:RTREE_CHILD]->(m)-[:RTREE_CHILD]->(p)-[:RTREE_REFERENCE]->(q)\n" +
-                        "RETURN COUNT(q) as count";
-                Result result = db.execute(cypher);
-                System.out.println(result.columns().toString());
-                long count = result.<Long>columnAs("count").next();
-                assertEquals(N * Q, count);
-                tx.success();
-            }
-
-            try (Transaction tx = db.beginTx()) {
-                Layer layer = sdbs.getLayer("BulkLoader");
-                RTreeIndex rtree = (RTreeIndex) layer.getIndex();
-
-                Node root = rtree.getIndexRoot();
-                List<Node> children = new ArrayList<>(100);
-                for (Relationship r : root.getRelationships(RTreeRelationshipTypes.RTREE_CHILD, Direction.OUTGOING)) {
-                    children.add(r.getEndNode());
-                }
-                RTreeTestUtils utils = new RTreeTestUtils(rtree);
-                double root_overlap = utils.calculate_overlap(root);
-                assertTrue(root_overlap < 0.01); //less than one percent
-                System.out.println("********* Bulk Overlap Percentage" + Double.toString(root_overlap));
-
-                double average_child_overlap = children.stream().mapToDouble(utils::calculate_overlap).average().getAsDouble();
-                assertTrue(average_child_overlap < 0.02);
-                System.out.println("*********** Bulk Average Child Overlap Percentage" + Double.toString(average_child_overlap));
-                tx.success();
-
-
-            }
-        }
-        finally {
-                sdbs.getDatabase().shutdown();
-                FileUtils.deleteDirectory(dbPath);
-            }
-    }
-=======
->>>>>>> 7584fd5f
 }